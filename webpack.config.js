--- conflicted
+++ resolved
@@ -1,9 +1,5 @@
-<<<<<<< HEAD
 const path = require('path')
-=======
-const path = require('path');
-const BundleAnalyzerPlugin = require('webpack-bundle-analyzer').BundleAnalyzerPlugin;
->>>>>>> a9bde7ac
+const BundleAnalyzerPlugin = require('webpack-bundle-analyzer').BundleAnalyzerPlugin
 
 module.exports = {
   entry: './src/automerge.js',
@@ -33,10 +29,10 @@
           options: {
             presets: [
               ['@babel/preset-env', { targets: 'defaults' }],
-            ],
-          },
-        },
-      },
-    ],
+            ]
+          }
+        }
+      }
+    ]
   }
-};+}