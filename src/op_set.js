const { Map, List, Set } = require('immutable')
const { SkipList } = require('./skip_list')
const ROOT_ID = '00000000-0000-0000-0000-000000000000'

// Returns true if the two operations are concurrent, that is, they happened without being aware of
// each other (neither happened before the other). Returns false if one supersedes the other.
function isConcurrent(opSet, op1, op2) {
  const [actor1, seq1] = [op1.get('actor'), op1.get('seq')]
  const [actor2, seq2] = [op2.get('actor'), op2.get('seq')]
  if (!actor1 || !actor2 || !seq1 || !seq2) return false

  const clock1 = opSet.getIn(['states', actor1, seq1 - 1, 'allDeps'])
  const clock2 = opSet.getIn(['states', actor2, seq2 - 1, 'allDeps'])

  return clock1.get(actor2, 0) < seq2 && clock2.get(actor1, 0) < seq1
}

// Returns true if all changes that causally precede the given change
// have already been applied in `opSet`.
function causallyReady(opSet, change) {
  const actor = change.get('actor'), seq = change.get('seq')
  let satisfied = true
  change.get('deps').set(actor, seq - 1).forEach((depSeq, depActor) => {
    if (opSet.getIn(['clock', depActor], 0) < depSeq) satisfied = false
  })
  return satisfied
}

function transitiveDeps(opSet, baseDeps) {
  return baseDeps.reduce((deps, depSeq, depActor) => {
    if (depSeq <= 0) return deps
    const transitive = opSet.getIn(['states', depActor, depSeq - 1, 'allDeps'])
    return deps
      .mergeWith((a, b) => Math.max(a, b), transitive)
      .set(depActor, depSeq)
  }, Map())
}

// Processes a 'makeMap', 'makeList', or 'makeText' operation
function applyMake(opSet, op) {
  const objectId = op.get('obj')
  if (opSet.hasIn(['byObject', objectId])) throw 'Duplicate creation of object ' + objectId

  let edit = {action: 'create', obj: objectId}
  let object = Map({_init: op, _inbound: Set()})
  if (op.get('action') === 'makeMap') {
    edit.type = 'map'
  } else {
    edit.type = (op.get('action') === 'makeText') ? 'text' : 'list'
    object = object.set('_elemIds', new SkipList())
  }

  opSet = opSet.setIn(['byObject', objectId], object)
  return [opSet, [edit]]
}

// Processes an 'ins' operation. Does not produce any diffs since the insertion alone
// produces no application-visible effect; the list element only becomes visible through
// a subsequent 'set' or 'link' operation on the inserted element.
function applyInsert(opSet, op) {
  const objectId = op.get('obj'), elem = op.get('elem'), elemId = op.get('actor') + ':' + elem
  if (!opSet.get('byObject').has(objectId)) throw 'Modification of unknown object ' + objectId
  if (opSet.hasIn(['byObject', objectId, '_insertion', elemId])) throw 'Duplicate list element ID ' + elemId

  opSet = opSet
    .updateIn(['byObject', objectId, '_following', op.get('key')], List(), list => list.push(op))
    .updateIn(['byObject', objectId, '_maxElem'], 0, maxElem => Math.max(elem, maxElem))
    .setIn(['byObject', objectId, '_insertion', elemId], op)
  return [opSet, []]
}

function patchList(opSet, objectId, index, action, op) {
  const objType = opSet.getIn(['byObject', objectId, '_init', 'action'])
  let elemIds = opSet.getIn(['byObject', objectId, '_elemIds'])
  let value = op ? op.get('value') : null
  let edit = {action, type: (objType === 'makeText') ? 'text' : 'list', obj: objectId, index}
  if (op && op.get('action') === 'link') {
    edit.link = true
    value = {obj: op.get('value')}
  }

  if (action === 'insert') {
    elemIds = elemIds.insertIndex(index, op.get('key'), value)
    edit.value = op.get('value')
  } else if (action === 'set') {
    elemIds = elemIds.setValue(op.get('key'), value)
    edit.value = op.get('value')
  } else if (action === 'remove') {
    elemIds = elemIds.removeIndex(index)
  } else throw 'Unknown action type: ' + action

  opSet = opSet.setIn(['byObject', objectId, '_elemIds'], elemIds)
  return [opSet, [edit]]
}

function updateListElement(opSet, objectId, elemId) {
  const ops = getFieldOps(opSet, objectId, elemId)
  const elemIds = opSet.getIn(['byObject', objectId, '_elemIds'])
  let index = elemIds.indexOf(elemId)

  if (index >= 0) {
    if (ops.isEmpty()) {
      return patchList(opSet, objectId, index, 'remove', null)
    } else {
      return patchList(opSet, objectId, index, 'set', ops.first())
    }

  } else {
    if (ops.isEmpty()) return [opSet, []] // deleting a non-existent element = no-op

    // find the index of the closest preceding list element
    let prevId = elemId
    while (true) {
      index = -1
      prevId = getPrevious(opSet, objectId, prevId)
      if (!prevId) break
      index = elemIds.indexOf(prevId)
      if (index >= 0) break
    }

    return patchList(opSet, objectId, index + 1, 'insert', ops.first())
  }
}

function updateMapKey(opSet, objectId, key) {
  const ops = getFieldOps(opSet, objectId, key)
  let edit = {action: '', type: 'map', obj: objectId, key}

  if (ops.isEmpty()) {
    edit.action = 'remove'
  } else {
    edit.action = 'set'
    edit.value = ops.first().get('value')
    if (ops.first().get('action') === 'link') {
      edit.link = true
    }

    if (ops.size > 1) {
      edit.conflicts = []
      for (let op of ops.shift()) {
        let conflict = {actor: op.get('actor'), value: op.get('value')}
        if (op.get('action') === 'link') conflict.link = true
        edit.conflicts.push(conflict)
      }
    }
  }
  return [opSet, [edit]]
}

// Processes a 'set', 'del', or 'link' operation
function applyAssign(opSet, op) {
  const objectId = op.get('obj')
  const objType = opSet.getIn(['byObject', objectId, '_init', 'action'])
  if (!opSet.get('byObject').has(objectId)) throw 'Modification of unknown object ' + objectId

  const priorOpsConcurrent = opSet
    .getIn(['byObject', objectId, op.get('key')], List())
    .groupBy(other => !!isConcurrent(opSet, other, op))
  let overwritten = priorOpsConcurrent.get(false, List())
  let remaining   = priorOpsConcurrent.get(true,  List())

  // If any links were overwritten, remove them from the index of inbound links
  for (let op of overwritten.filter(op => op.get('action') === 'link')) {
    opSet = opSet.updateIn(['byObject', op.get('value'), '_inbound'], ops => ops.remove(op))
  }

  if (op.get('action') === 'link') {
    opSet = opSet.updateIn(['byObject', op.get('value'), '_inbound'], Set(), ops => ops.add(op))
  }
  if (op.get('action') !== 'del') {
    remaining = remaining.push(op)
  }
  remaining = remaining.sortBy(op => op.get('actor')).reverse()
  opSet = opSet.setIn(['byObject', objectId, op.get('key')], remaining)

  if (objType === 'makeList' || objType === 'makeText') {
    return updateListElement(opSet, objectId, op.get('key'))
  } else {
    return updateMapKey(opSet, objectId, op.get('key'))
  }
}

function applyOp(opSet, op) {
  const action = op.get('action')
  if (action === 'makeMap' || action === 'makeList' || action === 'makeText') {
    return applyMake(opSet, op)
  } else if (action === 'ins') {
    return applyInsert(opSet, op)
  } else if (action === 'set' || action === 'del' || action === 'link') {
    return applyAssign(opSet, op)
  } else {
    throw 'Unknown operation type ' + action
  }
}

function applyChange(opSet, change) {
  const actor = change.get('actor'), seq = change.get('seq')
  const prior = opSet.getIn(['states', actor], List())
  if (seq <= prior.size) {
    if (!prior.get(seq - 1).get('change').equals(change)) {
      throw 'Inconsistent reuse of sequence number ' + seq + ' by ' + actor
    }
    return [opSet, []] // change already applied, return unchanged
  }

  const allDeps = transitiveDeps(opSet, change.get('deps').set(actor, seq - 1))
  opSet = opSet.setIn(['states', actor], prior.push(Map({change, allDeps})))

  let diff, diffs = []
  for (let op of change.get('ops')) {
    [opSet, diff] = applyOp(opSet, op.merge({actor, seq}))
    diffs.push(...diff)
  }

  const remainingDeps = opSet.get('deps')
    .filter((depSeq, depActor) => depSeq > allDeps.get(depActor, 0))
    .set(actor, seq)

  opSet = opSet
    .set('deps', remainingDeps)
    .setIn(['clock', actor], seq)
    .update('history', history => history.push(change))
  return [opSet, diffs]
}

function applyQueuedOps(opSet) {
  let queue = List(), diff, diffs = []
  while (true) {
    for (let change of opSet.get('queue')) {
      if (causallyReady(opSet, change)) {
        [opSet, diff] = applyChange(opSet, change)
        diffs.push(...diff)
      } else {
        queue = queue.push(change)
      }
    }

    if (queue.count() === opSet.get('queue').count()) return [opSet, diffs]
    opSet = opSet.set('queue', queue)
    queue = List()
  }
}

function init() {
  return Map()
    .set('states',   Map())
    .set('history',  List())
    .set('byObject', Map().set(ROOT_ID, Map()))
    .set('clock',    Map())
    .set('deps',     Map())
    .set('local',    List())
    .set('queue',    List())
}

function addLocalOp(opSet, op, actor) {
  const objectId = op.get('obj'), action = op.get('action'), key = op.get('key')
  let ops = opSet.get('local')

  // Override any prior assignment operations for the same object and key
  if (action === 'set' || action === 'del' || action === 'link') {
    ops = ops.filter(prev => prev.get('obj') != objectId || prev.get('key') != key)
  }
  ops = ops.push(op)
  return applyOp(opSet.set('local', ops), op.set('actor', actor))
}

function addChange(opSet, change) {
  opSet = opSet.update('queue', queue => queue.push(change))
  return applyQueuedOps(opSet)
}

function getMissingChanges(opSet, haveDeps) {
  const allDeps = transitiveDeps(opSet, haveDeps)
  return opSet.get('states')
    .map((states, actor) => states.skip(allDeps.get(actor, 0)))
    .valueSeq()
    .flatten(1)
    .map(state => state.get('change'))
}

<<<<<<< HEAD
function getChangesForActor(opSet, forActor, afterSeq) {
  afterSeq = afterSeq || 0

  return opSet.get('states')
    .filter((states, actor) => actor === forActor)
    .map((states, actor) => states.skip(afterSeq))
    .valueSeq()
    .flatten(1)
    .map(state => state.get('change'))
=======
function getMissingDeps(opSet) {
  let missing = {}
  for (let change of opSet.get('queue')) {
    const deps = change.get('deps').set(change.get('actor'), change.get('seq') - 1)
    deps.forEach((depSeq, depActor) => {
      if (opSet.getIn(['clock', depActor], 0) < depSeq) {
        missing[depActor] = Math.max(depSeq, missing[depActor] || 0)
      }
    })
  }
  return missing
>>>>>>> 2543a943
}

function getFieldOps(opSet, objectId, key) {
  return opSet.getIn(['byObject', objectId, key], List())
}

function getParent(opSet, objectId, key) {
  if (key === '_head') return
  const insertion = opSet.getIn(['byObject', objectId, '_insertion', key])
  if (!insertion) throw new TypeError('Missing index entry for list element ' + key)
  return insertion.get('key')
}

function lamportCompare(op1, op2) {
  if (op1.get('elem' ) < op2.get('elem' )) return -1
  if (op1.get('elem' ) > op2.get('elem' )) return  1
  if (op1.get('actor') < op2.get('actor')) return -1
  if (op1.get('actor') > op2.get('actor')) return  1
  return 0
}

function insertionsAfter(opSet, objectId, parentId, childId) {
  const match = /^(.*):(\d+)$/.exec(childId || '')
  const childKey = match ? Map({actor: match[1], elem: parseInt(match[2])}) : null

  return opSet
    .getIn(['byObject', objectId, '_following', parentId], List())
    .filter(op => (op.get('action') === 'ins'))
    .filter(op => !childKey || lamportCompare(op, childKey) < 0)
    .sort(lamportCompare)
    .reverse() // descending order
    .map(op => op.get('actor') + ':' + op.get('elem'))
}

function getNext(opSet, objectId, key) {
  const children = insertionsAfter(opSet, objectId, key)
  if (!children.isEmpty()) return children.first()

  let ancestor
  while (true) {
    ancestor = getParent(opSet, objectId, key)
    if (!ancestor) return
    const siblings = insertionsAfter(opSet, objectId, ancestor, key)
    if (!siblings.isEmpty()) return siblings.first()
    key = ancestor
  }
}

// Given the ID of a list element, returns the ID of the immediate predecessor list element,
// or null if the given list element is at the head.
function getPrevious(opSet, objectId, key) {
  const parentId = getParent(opSet, objectId, key)
  let children = insertionsAfter(opSet, objectId, parentId)
  if (children.first() === key) {
    if (parentId === '_head') return null; else return parentId;
  }

  let prevId
  for (let child of children) {
    if (child === key) break
    prevId = child
  }
  while (true) {
    children = insertionsAfter(opSet, objectId, prevId)
    if (children.isEmpty()) return prevId
    prevId = children.last()
  }
}

function getOpValue(opSet, op, context) {
  if (typeof op !== 'object' || op === null) return op
  switch (op.get('action')) {
    case 'set':  return op.get('value')
    case 'link': return context.instantiateObject(opSet, op.get('value'))
  }
}

function validFieldName(key) {
  return (typeof key === 'string' && key !== '' && !key.startsWith('_'))
}

function isFieldPresent(opSet, objectId, key) {
  return validFieldName(key) && !getFieldOps(opSet, objectId, key).isEmpty()
}

function getObjectFields(opSet, objectId) {
  return opSet.getIn(['byObject', objectId])
    .keySeq()
    .filter(key => isFieldPresent(opSet, objectId, key))
    .toSet()
    .add('_objectId')
}

function getObjectField(opSet, objectId, key, context) {
  if (key === '_objectId') return objectId
  if (!validFieldName(key)) return undefined
  const ops = getFieldOps(opSet, objectId, key)
  if (!ops.isEmpty()) return getOpValue(opSet, ops.first(), context)
}

function getObjectConflicts(opSet, objectId, context) {
  return opSet.getIn(['byObject', objectId])
    .filter((field, key) => validFieldName(key) && getFieldOps(opSet, objectId, key).size > 1)
    .mapEntries(([key, field]) => [key, field.shift().toMap()
      .mapEntries(([idx, op]) => [op.get('actor'), getOpValue(opSet, op, context)])
    ])
}

function listElemByIndex(opSet, objectId, index, context) {
  const elemId = opSet.getIn(['byObject', objectId, '_elemIds']).keyOf(index)
  if (elemId) {
    const ops = getFieldOps(opSet, objectId, elemId)
    if (!ops.isEmpty()) return getOpValue(opSet, ops.first(), context)
  }
}

function listLength(opSet, objectId) {
  return opSet.getIn(['byObject', objectId, '_elemIds']).length
}

function listIterator(opSet, listId, mode, context) {
  let elem = '_head', index = -1
  const next = () => {
    while (elem) {
      elem = getNext(opSet, listId, elem)
      if (!elem) return {done: true}

      const ops = getFieldOps(opSet, listId, elem)
      if (!ops.isEmpty()) {
        const value = getOpValue(opSet, ops.first(), context)
        index += 1
        switch (mode) {
          case 'keys':    return {done: false, value: index}
          case 'values':  return {done: false, value: value}
          case 'entries': return {done: false, value: [index, value]}
          case 'elems':   return {done: false, value: [index, elem]}
        }
      }
    }
  }

  const iterator = {next}
  iterator[Symbol.iterator] = () => { return iterator }
  return iterator
}

module.exports = {
<<<<<<< HEAD
  init, addLocalOp, addChange, getMissingChanges, getChangesForActor,
=======
  init, addLocalOp, addChange, getMissingChanges, getMissingDeps,
>>>>>>> 2543a943
  getObjectFields, getObjectField, getObjectConflicts,
  listElemByIndex, listLength, listIterator, ROOT_ID
}<|MERGE_RESOLUTION|>--- conflicted
+++ resolved
@@ -278,7 +278,6 @@
     .map(state => state.get('change'))
 }
 
-<<<<<<< HEAD
 function getChangesForActor(opSet, forActor, afterSeq) {
   afterSeq = afterSeq || 0
 
@@ -288,7 +287,8 @@
     .valueSeq()
     .flatten(1)
     .map(state => state.get('change'))
-=======
+}
+
 function getMissingDeps(opSet) {
   let missing = {}
   for (let change of opSet.get('queue')) {
@@ -300,7 +300,6 @@
     })
   }
   return missing
->>>>>>> 2543a943
 }
 
 function getFieldOps(opSet, objectId, key) {
@@ -448,11 +447,7 @@
 }
 
 module.exports = {
-<<<<<<< HEAD
   init, addLocalOp, addChange, getMissingChanges, getChangesForActor,
-=======
-  init, addLocalOp, addChange, getMissingChanges, getMissingDeps,
->>>>>>> 2543a943
-  getObjectFields, getObjectField, getObjectConflicts,
+  getMissingDeps, getObjectFields, getObjectField, getObjectConflicts,
   listElemByIndex, listLength, listIterator, ROOT_ID
 }