const transit = require('transit-immutable-js')
const uuid = require('./uuid')
const Frontend = require('../frontend')
const Backend = require('../backend')
const { isObject } = require('./common')

/**
 * Constructs a new frontend document that reflects the given list of changes.
 */
function docFromChanges(actorId, changes) {
  if (!actorId) throw new RangeError('actorId is required in docFromChanges')
  const doc = Frontend.init({actorId, backend: Backend})
  const [state, _] = Backend.applyChanges(Backend.init(), changes)
  const patch = Backend.getPatch(state)
  patch.state = state
  return Frontend.applyPatch(doc, patch)
}

///// Automerge.* API

function init(actorId) {
  return Frontend.init({actorId, backend: Backend})
}

function from(initialState) {
  const [doc] = Frontend.from(initialState)
  return doc
}

function change(doc, message, callback) {
  const [newDoc, change] = Frontend.change(doc, message, callback)
  return newDoc
}

function emptyChange(doc, message) {
  const [newDoc, change] = Frontend.emptyChange(doc, message)
  return newDoc
}

function undo(doc, message) {
  const [newDoc, change] = Frontend.undo(doc, message)
  return newDoc
}

function redo(doc, message) {
  const [newDoc, change] = Frontend.redo(doc, message)
  return newDoc
}

function load(string, actorId) {
  return docFromChanges(actorId || uuid(), transit.fromJSON(string))
}

function save(doc) {
  const state = Frontend.getBackendState(doc)
  return transit.toJSON(state.getIn(['opSet', 'history']))
}

function merge(localDoc, remoteDoc) {
  if (Frontend.getActorId(localDoc) === Frontend.getActorId(remoteDoc)) {
    throw new RangeError('Cannot merge an actor with itself')
  }
  const localState  = Frontend.getBackendState(localDoc)
  const remoteState = Frontend.getBackendState(remoteDoc)
  const [state, patch] = Backend.merge(localState, remoteState)
  if (patch.diffs.length === 0) return localDoc
  patch.state = state
  return Frontend.applyPatch(localDoc, patch)
}

function diff(oldDoc, newDoc) {
  const oldState = Frontend.getBackendState(oldDoc)
  const newState = Frontend.getBackendState(newDoc)
  const changes = Backend.getChanges(oldState, newState)
  const [state, patch] = Backend.applyChanges(oldState, changes)
  return patch.diffs
}

function getChanges(oldDoc, newDoc) {
  const oldState = Frontend.getBackendState(oldDoc)
  const newState = Frontend.getBackendState(newDoc)
  return Backend.getChanges(oldState, newState)
}

function applyChanges(doc, changes) {
  const oldState = Frontend.getBackendState(doc)
  const [newState, patch] = Backend.applyChanges(oldState, changes)
  patch.state = newState
  return Frontend.applyPatch(doc, patch)
}

function getMissingDeps(doc) {
  return Backend.getMissingDeps(Frontend.getBackendState(doc))
}

function equals(val1, val2) {
  if (!isObject(val1) || !isObject(val2)) return val1 === val2
  const keys1 = Object.keys(val1).sort(), keys2 = Object.keys(val2).sort()
  if (keys1.length !== keys2.length) return false
  for (let i = 0; i < keys1.length; i++) {
    if (keys1[i] !== keys2[i]) return false
    if (!equals(val1[keys1[i]], val2[keys2[i]])) return false
  }
  return true
}

function getHistory(doc) {
  const state = Frontend.getBackendState(doc)
  const actor = Frontend.getActorId(doc)
  const history = state.getIn(['opSet', 'history'])
  return history.map((change, index) => {
    return {
      get change () {
        return change.toJS()
      },
      get snapshot () {
        return docFromChanges(actor, history.slice(0, index + 1))
      }
    }
  }).toArray()
}

module.exports = {
  init, from, change, emptyChange, undo, redo,
  load, save, merge, diff, getChanges, applyChanges, getMissingDeps,
  equals, getHistory, uuid,
  Frontend, Backend,
  DocSet: require('./doc_set'),
  WatchableDoc: require('./watchable_doc'),
  Connection: require('./connection')
}

<<<<<<< HEAD
for (let name of ['canUndo', 'canRedo', 'from', 'getObjectId', 'getObjectById', 
     'getActorId', 'setActorId', 'getConflicts', 'Text', 'Table', 'Counter']) {
=======
for (let name of ['canUndo', 'canRedo', 'getObjectId', 'getObjectById', 'getActorId',
  'setActorId', 'getConflicts', 'Text', 'Table', 'Counter']) {
>>>>>>> 2180b075
  module.exports[name] = Frontend[name]
}<|MERGE_RESOLUTION|>--- conflicted
+++ resolved
@@ -130,12 +130,7 @@
   Connection: require('./connection')
 }
 
-<<<<<<< HEAD
-for (let name of ['canUndo', 'canRedo', 'from', 'getObjectId', 'getObjectById', 
-     'getActorId', 'setActorId', 'getConflicts', 'Text', 'Table', 'Counter']) {
-=======
 for (let name of ['canUndo', 'canRedo', 'getObjectId', 'getObjectById', 'getActorId',
   'setActorId', 'getConflicts', 'Text', 'Table', 'Counter']) {
->>>>>>> 2180b075
   module.exports[name] = Frontend[name]
 }