# Changelog

Automerge adheres to [Semantic Versioning](http://semver.org/spec/v2.0.0.html) for assigning
version numbers.

All notable changes to Automerge will be documented in this file, which
is based on [Keep a Changelog](http://keepachangelog.com/en/1.0.0/).

## [Unreleased]

<<<<<<< HEAD
=======
- **Added** [#127]: New `Automerge.from` function creates a new document and initializes it
  with an initial state given as an argument ([@HerbCaudill], [@ept])
- **Fixed** [#165]: Undo/redo now work when using separate frontend and backend ([@ept])

>>>>>>> 0ee72180
## [0.10.1] — 2019-05-17

- **Fixed** [#151]: Exception "Duplicate list element ID" after a list element was added and
  removed again in the same change callback ([@ept], [@minhhien1996])
- **Changed** [#163]: Calling `JSON.stringify` on an Automerge document containing
  `Automerge.Text`, `Automerge.Table` or `Automerge.Counter` now serializes those objects in a
  clean way, rather than dumping the object's internal properties ([@ept])

## [0.10.0] — 2019-02-04

- **Added** [#29]: New `Automerge.Table` datatype provides an unordered collection of records,
  like a relational database ([@ept])
- **Added** [#139]: JavaScript Date objects are now supported in Automerge documents ([@ept])
- **Added** [#147]: New `Automerge.Counter` datatype provides a CRDT counter ([@ept])
- **Removed** [#148]: `Automerge.inspect` has been removed ([@ept])
- **Fixed** [#145]: Exception "Duplicate list element ID" after reloading document from disk
  ([@ept])
- **Changed** [#150]: Underscore-prefixed property names are now allowed in map objects;
  `doc.object._objectId` is now `Automerge.getObjectId(doc.object)`,
  `doc.object._conflicts.property` is now `Automerge.getConflicts(doc.object, 'property')`,
  and `doc._actorId` is now `Automerge.getActorId(doc)`. ([@ept])

## [0.9.2] — 2018-11-05

- **Fixed** [#128]: Fixed crash when Text object was modified in the same change as
  another object ([@CGNonofr])
- **Fixed** [#129]: Prevent application of duplicate requests in `applyLocalChange()` ([@ept])
- **Changed** [#130]: Frontend API no longer uses `Frontend.getRequests()`; instead, frontend
  change functions now return request objects directly ([@ept])

## [0.9.1] — 2018-09-27

- **Changed** [#126]: Backend no longer needs to know the actorId of the local node ([@ept])
- **Changed** [#126]: Frontend can now be initialized without actorId, as long as you call
  `setActorId` before you make the first change ([@ept])
- **Changed** [#120]: Undo and redo must now be initiated by the frontend, not the backend ([@ept])
- **Fixed** [#120]: Fixed bug that would cause sequence numbers to be reused in some concurrent
  executions ([@ept])
- **Fixed** [#125]: Exceptions now throw Error objects rather than plain strings ([@wincent])

## [0.9.0] — 2018-09-18

- **Added** [#112]: Added `Automerge.undo()` and `Automerge.redo()` ([@ept])
- **Added** [#118]: Introduced new Frontend and Backend APIs, and refactored existing APIs to use
  them; this allows some of the work to be moved to a background thread, and provides better
  modularisation ([@ept])
- **Removed** Removed the experimental Immutable.js-compatible API (`Automerge.initImmutable()`),
  a casualty of the refactoring in [#118] ([@ept])

## [0.8.0] — 2018-08-02

- **Added** [#106]: New `doc._get(UUID)` method allows looking up an object by its `_objectId`
  inside an `Automerge.change()` callback ([@mattkrick])
- **Added** [#109]: Export `OpSet.getMissingChanges` on the Automerge object ([@mattkrick])
- **Added** [#111]: New `Automerge.emptyChange()` allows a "change" record to be created without
  actually changing the document ([@ept])
- **Changed** [#110]: Require that the change message in `Automerge.change()` must be a string
  ([@ept])
- **Changed** [#111]: If `Automerge.change()` does not modify the document, the function now
  returns the original document object untouched ([@ept])

## [0.7.11] — 2018-06-26

- **Fixed** [#97]: `delete` operator no longer throws an exception if the property doesn't exist
  ([@salzhrani], [@EthanRBrown])
- **Fixed** [#104]: Fix an error when loading the webpack-packaged version of Automerge in Node.js
  ([@ept])

## [0.7.10] — 2018-06-12

- **Added** [#93]: Allow the UUID implementation to be replaced for testing purposes ([@kpruden])
- **Added** [#74]: Automerge.diff() now includes the path from the root to the modified object
  ([@ept])

## [0.7.9] — 2018-05-25

- **Fixed** [#90]: Compatibility with Node 10 ([@aslakhellesoy])

## [0.7.8] — 2018-05-15

- **Fixed** [#91]: Improve performance of changes that modify many list or map elements ([@ept])

## [0.7.7] — 2018-04-24

- **Changed** [#87]: Remove babel-polyfill from transpiled library ([@EthanRBrown])

## 0.7.4, 0.7.5, [0.7.6] — 2018-04-19

- Version bump to fix a build tooling issue

## [0.7.3] — 2018-04-19

- **Changed** [#85]: Publish Babel-transpiled code to npm to improve compatibility ([@EthanRBrown])

## [0.7.2] — 2018-04-17

- **Changed** [#83]: Changed `_objectId` property on Automerge map objects to be non-enumerable
  ([@EthanRBrown], [@ept])
- **Changed** [#84]: Changed `_conflicts`, `_state`, and `_actorId` to be non-enumerable
  properties ([@ept])
- **Fixed** [#77]: Fixed exception when a list element is inserted and updated in the same change
  callback ([@mmcgrana], [@ept])
- **Fixed** [#78]: Better error message when trying to use an unsupported datatype ([@ept])

## [0.7.1] — 2018-02-26

- **Fixed** [#69]: `Automerge.load` generates random actorId if none specified ([@saranrapjs])
- **Fixed** [#64]: `Automerge.applyChanges()` allows changes to be applied out-of-order
  ([@jimpick], [@ept])

## [0.7.0] — 2018-01-15

- **Added** [#62]: Initial support for Immutable.js API compatibility (read-only for now)
  ([@ept], [@jeffpeterson])
- **Added** [#45]: Added experimental APIs `Automerge.getMissingDeps`,
  `Automerge.getChangesForActor`, and `Automerge.WatchableDoc` to support integration with dat
  hypercore ([@pvh], [@ept])
- **Added** [#46]: Automerge list objects now also have a `_conflicts` property that records
  concurrent assignments to the same list index, just like map objects have had all along ([@ept])
- **Changed** [#60]: `splice` in an `Automerge.change()` callback returns an array of deleted
  elements (to match behaviour of
  [`Array#splice`](https://developer.mozilla.org/en-US/docs/Web/JavaScript/Reference/Global_Objects/Array/splice)).
  ([@aslakhellesoy])
- **Fixed** [#57]: Tests now work on operating systems with case-sensitive filesystems ([@mmmm1998])

## [0.6.0] — 2017-12-13

- **Added** [#44]: New APIs `Automerge.getChanges` and `Automerge.applyChanges` to provide more
  flexibility for network protocol layer ([@ept])
- **Added** [#41]: New `Automerge.Text` datatype, which is more efficient than a list for
  character-by-character editing of text ([@ept])
- **Added** [#40]: Lists are now backed by a new indexed skip list data structure, which is
  faster ([@ept])
- **Changed** [#38]: To save memory, `Automerge.getHistory` now builds snapshots of past states
  only when requested, rather than remembering them by default ([@ept])

## [0.5.0] — 2017-09-19

- **Added** [#37]: Added `Automerge.diff` to find the differences between to Automerge documents
  ([@ept])
- **Added** [#37]: Added support for incremental cache maintenance, bringing a 20x speedup for a
  1,000-element list ([@ept])
- **Added** [#36]: Added `Automerge.Connection` and `Automerge.DocSet` classes to support
  peer-to-peer network protocols ([@ept], [@pvh])
- **Changed**: Renamed `Automerge.changeset` to `Automerge.change` ([@ept])

## [0.4.3] — 2017-08-16

- **Fixed** [#34]: Fixed a bug that caused list elements to sometimes disappear
  ([@aslakhellesoy], [@ept])
- **Fixed** [#32]: Fixed a test failure in recent Node.js versions ([@aslakhellesoy])

## [0.4.2] — 2017-06-29

- **Added**: Set up Karma to run tests in web browsers ([@ept])
- **Added**: Set up Webpack to produce bundled JavaScript file for web browsers ([@ept])

## [0.4.1] — 2017-06-26

- **Changed**: `Automerge.getHistory` API now uses the object cache, which should be faster ([@ept])

## [0.4.0] — 2017-06-23

- **Changed**: Automerge documents are now just regular JavaScript objects, and Proxy is used only
  within `Automerge.changeset` callbacks. Previously everything used Proxy. ([@ept])
- **Changed**: [#30]: Made `_objectId` an enumerable property, so that it is visible by default
  ([@ept])
- **Changed**: Support all standard JavaScript array methods and iterators on list proxy object
  ([@ept])

## [0.3.0] — 2017-06-13

- First public release.


[Unreleased]: https://github.com/automerge/automerge/compare/v0.10.1...HEAD
[0.10.1]: https://github.com/automerge/automerge/compare/v0.10.0...v0.10.1
[0.10.0]: https://github.com/automerge/automerge/compare/v0.9.2...v0.10.0
[0.9.2]: https://github.com/automerge/automerge/compare/v0.9.1...v0.9.2
[0.9.1]: https://github.com/automerge/automerge/compare/v0.9.0...v0.9.1
[0.9.0]: https://github.com/automerge/automerge/compare/v0.8.0...v0.9.0
[0.8.0]: https://github.com/automerge/automerge/compare/v0.7.11...v0.8.0
[0.7.11]: https://github.com/automerge/automerge/compare/v0.7.10...v0.7.11
[0.7.10]: https://github.com/automerge/automerge/compare/v0.7.9...v0.7.10
[0.7.9]: https://github.com/automerge/automerge/compare/v0.7.8...v0.7.9
[0.7.8]: https://github.com/automerge/automerge/compare/v0.7.7...v0.7.8
[0.7.7]: https://github.com/automerge/automerge/compare/v0.7.6...v0.7.7
[0.7.6]: https://github.com/automerge/automerge/compare/v0.7.3...v0.7.6
[0.7.3]: https://github.com/automerge/automerge/compare/v0.7.2...v0.7.3
[0.7.2]: https://github.com/automerge/automerge/compare/v0.7.1...v0.7.2
[0.7.1]: https://github.com/automerge/automerge/compare/v0.7.0...v0.7.1
[0.7.0]: https://github.com/automerge/automerge/compare/v0.6.0...v0.7.0
[0.6.0]: https://github.com/automerge/automerge/compare/v0.5.0...v0.6.0
[0.5.0]: https://github.com/automerge/automerge/compare/v0.4.3...v0.5.0
[0.4.3]: https://github.com/automerge/automerge/compare/v0.4.2...v0.4.3
[0.4.2]: https://github.com/automerge/automerge/compare/v0.4.1...v0.4.2
[0.4.1]: https://github.com/automerge/automerge/compare/v0.4.0...v0.4.2
[0.4.0]: https://github.com/automerge/automerge/compare/v0.3.0...v0.4.0
[0.3.0]: https://github.com/automerge/automerge/compare/v0.2.0...v0.3.0

<<<<<<< HEAD
=======
[#165]: https://github.com/automerge/automerge/pull/165
>>>>>>> 0ee72180
[#163]: https://github.com/automerge/automerge/pull/163
[#151]: https://github.com/automerge/automerge/issues/151
[#150]: https://github.com/automerge/automerge/pull/150
[#148]: https://github.com/automerge/automerge/pull/148
[#147]: https://github.com/automerge/automerge/pull/147
[#145]: https://github.com/automerge/automerge/issues/145
[#139]: https://github.com/automerge/automerge/pull/139
[#130]: https://github.com/automerge/automerge/pull/130
[#129]: https://github.com/automerge/automerge/pull/129
[#128]: https://github.com/automerge/automerge/pull/128
[#127]: https://github.com/automerge/automerge/issues/127
[#126]: https://github.com/automerge/automerge/pull/126
[#125]: https://github.com/automerge/automerge/pull/125
[#120]: https://github.com/automerge/automerge/pull/120
[#118]: https://github.com/automerge/automerge/pull/118
[#112]: https://github.com/automerge/automerge/pull/112
[#111]: https://github.com/automerge/automerge/pull/111
[#110]: https://github.com/automerge/automerge/pull/110
[#109]: https://github.com/automerge/automerge/pull/109
[#106]: https://github.com/automerge/automerge/issues/106
[#104]: https://github.com/automerge/automerge/issues/104
[#97]: https://github.com/automerge/automerge/issues/97
[#93]: https://github.com/automerge/automerge/pull/93
[#91]: https://github.com/automerge/automerge/pull/91
[#90]: https://github.com/automerge/automerge/pull/90
[#87]: https://github.com/automerge/automerge/pull/87
[#85]: https://github.com/automerge/automerge/pull/85
[#84]: https://github.com/automerge/automerge/pull/84
[#83]: https://github.com/automerge/automerge/pull/83
[#78]: https://github.com/automerge/automerge/issues/78
[#77]: https://github.com/automerge/automerge/pull/77
[#74]: https://github.com/automerge/automerge/pull/74
[#69]: https://github.com/automerge/automerge/pull/69
[#64]: https://github.com/automerge/automerge/pull/64
[#62]: https://github.com/automerge/automerge/pull/62
[#60]: https://github.com/automerge/automerge/pull/60
[#57]: https://github.com/automerge/automerge/pull/57
[#46]: https://github.com/automerge/automerge/issues/46
[#45]: https://github.com/automerge/automerge/pull/45
[#44]: https://github.com/automerge/automerge/pull/44
[#41]: https://github.com/automerge/automerge/pull/41
[#40]: https://github.com/automerge/automerge/pull/40
[#38]: https://github.com/automerge/automerge/issues/38
[#37]: https://github.com/automerge/automerge/pull/37
[#36]: https://github.com/automerge/automerge/pull/36
[#34]: https://github.com/automerge/automerge/pull/34
[#32]: https://github.com/automerge/automerge/pull/32
[#30]: https://github.com/automerge/automerge/pull/30
[#29]: https://github.com/automerge/automerge/issues/29

[@aslakhellesoy]: https://github.com/aslakhellesoy
[@CGNonofr]: https://github.com/CGNonofr
[@EthanRBrown]: https://github.com/EthanRBrown
[@HerbCaudill]: https://github.com/HerbCaudill
[@jeffpeterson]: https://github.com/jeffpeterson
[@jimpick]: https://github.com/jimpick
[@ept]: https://github.com/ept
[@kpruden]: https://github.com/kpruden
[@mattkrick]: https://github.com/mattkrick
[@minhhien1996]: https://github.com/minhhien1996
[@mmcgrana]: https://github.com/mmcgrana
[@mmmm1998]: https://github.com/mmmm1998
[@pvh]: https://github.com/pvh
[@salzhrani]: https://github.com/salzhrani
[@saranrapjs]: https://github.com/saranrapjs
[@wincent]: https://github.com/wincent<|MERGE_RESOLUTION|>--- conflicted
+++ resolved
@@ -8,13 +8,10 @@
 
 ## [Unreleased]
 
-<<<<<<< HEAD
-=======
 - **Added** [#127]: New `Automerge.from` function creates a new document and initializes it
   with an initial state given as an argument ([@HerbCaudill], [@ept])
 - **Fixed** [#165]: Undo/redo now work when using separate frontend and backend ([@ept])
 
->>>>>>> 0ee72180
 ## [0.10.1] — 2019-05-17
 
 - **Fixed** [#151]: Exception "Duplicate list element ID" after a list element was added and
@@ -215,10 +212,7 @@
 [0.4.0]: https://github.com/automerge/automerge/compare/v0.3.0...v0.4.0
 [0.3.0]: https://github.com/automerge/automerge/compare/v0.2.0...v0.3.0
 
-<<<<<<< HEAD
-=======
 [#165]: https://github.com/automerge/automerge/pull/165
->>>>>>> 0ee72180
 [#163]: https://github.com/automerge/automerge/pull/163
 [#151]: https://github.com/automerge/automerge/issues/151
 [#150]: https://github.com/automerge/automerge/pull/150
