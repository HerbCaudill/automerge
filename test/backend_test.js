/* eslint-disable no-unused-vars */
const assert = require('assert')
const Automerge = process.env.TEST_DIST === '1' ? require('../dist/automerge') : require('../src/automerge')
const Backend = Automerge.Backend
const { encodeChange, decodeChange } = require('../backend/columnar')
const uuid = require('../src/uuid')

function hash(change) {
  return decodeChange(encodeChange(change)).hash
}

describe('Automerge.Backend', () => {
  describe('incremental diffs', () => {
    it('should assign to a key in a map', () => {
      const actor = uuid()
      const change1 = {actor, seq: 1, startOp: 1, time: 0, deps: [], ops: [
        {action: 'set', obj: '_root', key: 'bird', value: 'magpie', pred: []}
      ]}
      const s0 = Backend.init()
      const [s1, patch1] = Backend.applyChanges(s0, [encodeChange(change1)])
      assert.deepStrictEqual(patch1, {
        clock: {[actor]: 1}, deps: [hash(change1)], maxOp: 1, pendingChanges: 0,
        diffs: {objectId: '_root', type: 'map', props: {
          bird: {[`1@${actor}`]: {type: 'value', value: 'magpie'}}
        }}
      })
    })

    it('should increment a key in a map', () => {
      const actor = uuid()
      const change1 = {actor, seq: 1, startOp: 1, time: 0, deps: [], ops: [
        {action: 'set', obj: '_root', key: 'counter', value: 1, datatype: 'counter', pred: []}
      ]}
      const change2 = {actor, seq: 2, startOp: 2, time: 0, deps: [hash(change1)], ops: [
        {action: 'inc', obj: '_root', key: 'counter', value: 2, pred: [`1@${actor}`]}
      ]}
      const s0 = Backend.init()
      const [s1, patch1] = Backend.applyChanges(s0, [encodeChange(change1)])
      const [s2, patch2] = Backend.applyChanges(s1, [encodeChange(change2)])
      assert.deepStrictEqual(patch2, {
        clock: {[actor]: 2}, deps: [hash(change2)], maxOp: 2, pendingChanges: 0,
        diffs: {objectId: '_root', type: 'map', props: {
          counter: {[`1@${actor}`]: {type: 'value', value: 3, datatype: 'counter'}}
        }}
      })
    })

    it('should make a conflict on assignment to the same key', () => {
      const change1 = {actor: '111111', seq: 1, startOp: 1, time: 0, deps: [], ops: [
        {action: 'set', obj: '_root', key: 'bird', value: 'magpie', pred: []}
      ]}
      const change2 = {actor: '222222', seq: 1, startOp: 2, time: 0, deps: [hash(change1)], ops: [
        {action: 'set', obj: '_root', key: 'bird', value: 'blackbird', pred: []}
      ]}
      const s0 = Backend.init()
      const [s1, patch1] = Backend.applyChanges(s0, [encodeChange(change1)])
      const [s2, patch2] = Backend.applyChanges(s1, [encodeChange(change2)])
      assert.deepStrictEqual(patch2, {
        clock: {111111: 1, 222222: 1}, deps: [hash(change2)], maxOp: 2, pendingChanges: 0,
        diffs: {objectId: '_root', type: 'map', props: {
          bird: {
            '1@111111': {type: 'value', value: 'magpie'},
            '2@222222': {type: 'value', value: 'blackbird'}
          }
        }}
      })
    })

    it('should delete a key from a map', () => {
      const actor = uuid()
      const change1 = {actor, seq: 1, startOp: 1, time: 0, deps: [], ops: [
        {action: 'set', obj: '_root', key: 'bird', value: 'magpie', pred: []}
      ]}
      const change2 = {actor, seq: 2, startOp: 2, time: 0, deps: [hash(change1)], ops: [
        {action: 'del', obj: '_root', key: 'bird', pred: [`1@${actor}`]}
      ]}
      const s0 = Backend.init()
      const [s1, patch1] = Backend.applyChanges(s0, [encodeChange(change1)])
      const [s2, patch2] = Backend.applyChanges(s1, [encodeChange(change2)])
      assert.deepStrictEqual(patch2, {
        clock: {[actor]: 2}, deps: [hash(change2)], maxOp: 2, pendingChanges: 0,
        diffs: {objectId: '_root', type: 'map', props: {bird: {}}}
      })
    })

    it('should create nested maps', () => {
      const actor = uuid()
      const change1 = {actor, seq: 1, startOp: 1, time: 0, deps: [], ops: [
        {action: 'makeMap', obj: '_root', key: 'birds', pred: []},
        {action: 'set', obj: `1@${actor}`, key: 'wrens', value: 3, pred: []}
      ]}
      const s0 = Backend.init()
      const [s1, patch1] = Backend.applyChanges(s0, [encodeChange(change1)])
      assert.deepStrictEqual(patch1, {
        clock: {[actor]: 1}, deps: [hash(change1)], maxOp: 2, pendingChanges: 0,
        diffs: {objectId: '_root', type: 'map', props: {birds: {[`1@${actor}`]: {
          objectId: `1@${actor}`, type: 'map', props: {wrens: {[`2@${actor}`]: {type: 'value', value: 3}}}
        }}}}
      })
    })

    it('should assign to keys in nested maps', () => {
      const actor = uuid()
      const change1 = {actor, seq: 1, startOp: 1, time: 0, deps: [], ops: [
        {action: 'makeMap', obj: '_root', key: 'birds', pred: []},
        {action: 'set', obj: `1@${actor}`, key: 'wrens', value: 3, pred: []}
      ]}
      const change2 = {actor, seq: 2, startOp: 3, time: 0, deps: [hash(change1)], ops: [
        {action: 'set', obj: `1@${actor}`, key: 'sparrows', value: 15, pred: []}
      ]}
      const s0 = Backend.init()
      const [s1, patch1] = Backend.applyChanges(s0, [encodeChange(change1)])
      const [s2, patch2] = Backend.applyChanges(s1, [encodeChange(change2)])
      assert.deepStrictEqual(patch2, {
        clock: {[actor]: 2}, deps: [hash(change2)], maxOp: 3, pendingChanges: 0,
        diffs: {objectId: '_root', type: 'map', props: {birds: {[`1@${actor}`]: {
          objectId: `1@${actor}`, type: 'map', props: {sparrows: {[`3@${actor}`]: {type: 'value', value: 15}}}
        }}}}
      })
    })

    it('should handle conflicts on nested maps', () => {
      const actor1 = uuid(), actor2 = uuid()
      const change1 = {actor: actor1, seq: 1, startOp: 1, time: 0, deps: [], ops: [
        {action: 'makeMap', obj: '_root', key: 'birds', pred: []},
        {action: 'set', obj: `1@${actor1}`, key: 'wrens', value: 3, pred: []}
      ]}
      const change2 = {actor: actor1, seq: 2, startOp: 3, time: 0, deps: [hash(change1)], ops: [
        {action: 'makeMap', obj: '_root', key: 'birds', pred: [`1@${actor1}`]},
        {action: 'set', obj: `3@${actor1}`, key: 'hawks', value: 1, pred: []}
      ]}
      const change3 = {actor: actor2, seq: 1, startOp: 3, time: 0, deps: [hash(change1)], ops: [
        {action: 'makeMap', obj: '_root', key: 'birds', pred: [`1@${actor1}`]},
        {action: 'set', obj: `3@${actor2}`, key: 'sparrows', value: 15, pred: []}
      ]}
      const s0 = Backend.init()
      const [s1, patch1] = Backend.applyChanges(s0, [change1, change2, change3].map(encodeChange))
      assert.deepStrictEqual(patch1, {
        clock: {[actor1]: 2, [actor2]: 1}, deps: [hash(change2), hash(change3)].sort(), maxOp: 4, pendingChanges: 0,
        diffs: {objectId: '_root', type: 'map', props: {birds: {
          [`3@${actor1}`]: {objectId: `3@${actor1}`, type: 'map', props: {
            hawks: {[`4@${actor1}`]: {type: 'value', value: 1}}
          }},
          [`3@${actor2}`]: {objectId: `3@${actor2}`, type: 'map', props: {
            sparrows: {[`4@${actor2}`]: {type: 'value', value: 15}}
          }}
        }}}
      })
    })

    it('should handle updates inside conflicted map keys', () => {
      const actor1 = uuid(), actor2 = uuid()
      const change1 = {actor: actor1, seq: 1, startOp: 1, time: 0, deps: [], ops: [
        {action: 'makeMap', obj: '_root', key: 'birds', pred: []},
        {action: 'set', obj: `1@${actor1}`, key: 'hawks', value: 1, pred: []}
      ]}
      const change2 = {actor: actor2, seq: 1, startOp: 1, time: 0, deps: [], ops: [
        {action: 'makeMap', obj: '_root', key: 'birds', pred: []},
        {action: 'set', obj: `1@${actor2}`, key: 'sparrows', value: 15, pred: []}
      ]}
      const change3 = {actor: actor1, seq: 2, startOp: 3, time: 0, deps: [hash(change1), hash(change2)].sort(), ops: [
        {action: 'set', obj: `1@${actor2}`, key: 'sparrows', value: 17, pred: [`2@${actor2}`]}
      ]}
      const s0 = Backend.init()
      const [s1, patch1] = Backend.applyChanges(s0, [encodeChange(change1), encodeChange(change2)])
      const [s2, patch2] = Backend.applyChanges(s1, [encodeChange(change3)])
      assert.deepStrictEqual(patch2, {
        clock: {[actor1]: 2, [actor2]: 1}, deps: [hash(change3)], maxOp: 3, pendingChanges: 0,
        diffs: {objectId: '_root', type: 'map', props: {birds: {
          [`1@${actor1}`]: {objectId: `1@${actor1}`, type: 'map', props: {}},
          [`1@${actor2}`]: {objectId: `1@${actor2}`, type: 'map', props: {
            sparrows: {[`3@${actor1}`]: {type: 'value', value: 17}}
          }}
        }}}
      })
    })

    it('should create lists', () => {
      const actor = uuid()
      const change1 = {actor, seq: 1, startOp: 1, time: 0, deps: [], ops: [
        {action: 'makeList', obj: '_root', key: 'birds', pred: []},
        {action: 'set', obj: `1@${actor}`, elemId: '_head', insert: true, value: 'chaffinch', pred: []}
      ]}
      const s0 = Backend.init()
      const [s1, patch1] = Backend.applyChanges(s0, [encodeChange(change1)])
      assert.deepStrictEqual(patch1, {
        clock: {[actor]: 1}, deps: [hash(change1)], maxOp: 2, pendingChanges: 0,
        diffs: {objectId: '_root', type: 'map', props: {birds: {[`1@${actor}`]: {
          objectId: `1@${actor}`, type: 'list', edits: [
            {action: 'insert', index: 0, elemId: `2@${actor}`, opId: `2@${actor}`, value: {type: 'value', value: 'chaffinch'}}
          ]
        }}}}
      })
    })

    it('should apply updates inside lists', () => {
      const actor = uuid()
      const change1 = {actor, seq: 1, startOp: 1, time: 0, deps: [], ops: [
        {action: 'makeList', obj: '_root', key: 'birds', pred: []},
        {action: 'set', obj: `1@${actor}`, elemId: '_head', insert: true, value: 'chaffinch', pred: []}
      ]}
      const change2 = {actor, seq: 2, startOp: 3, time: 0, deps: [hash(change1)], ops: [
        {action: 'set', obj: `1@${actor}`, elemId: `2@${actor}`, value: 'greenfinch', pred: [`2@${actor}`]}
      ]}
      const s0 = Backend.init()
      const [s1, patch1] = Backend.applyChanges(s0, [encodeChange(change1)])
      const [s2, patch2] = Backend.applyChanges(s1, [encodeChange(change2)])
      assert.deepStrictEqual(patch2, {
        clock: {[actor]: 2}, deps: [hash(change2)], maxOp: 3, pendingChanges: 0,
        diffs: {objectId: '_root', type: 'map', props: {birds: {[`1@${actor}`]: {
          objectId: `1@${actor}`, type: 'list', edits: [
            {action: 'update', opId: `3@${actor}`, index: 0, value: {type: 'value', value: 'greenfinch'}}
          ]
        }}}}
      })
    })

    it('should apply updates to objects inside list elements', () => {
      const actor = uuid()
      const change1 = {actor, seq: 1, startOp: 1, time: 0, deps: [], ops: [
        {action: 'makeList', obj: '_root', key: 'todos', pred: []},
        {action: 'makeMap', obj: `1@${actor}`, elemId: '_head', insert: true, pred: []},
        {action: 'set', obj: `2@${actor}`, key: 'title', value: 'buy milk', pred: []},
        {action: 'set', obj: `2@${actor}`, key: 'done', value: false, pred: []}
      ]}
      // insert a new list element and update the existing list element in the same change
      const change2 = {actor, seq: 2, startOp: 5, time: 0, deps: [hash(change1)], ops: [
        {action: 'makeMap', obj: `1@${actor}`, elemId: '_head', insert: true, pred: []},
        {action: 'set', obj: `5@${actor}`, key: 'title', value: 'water plants', pred: []},
        {action: 'set', obj: `5@${actor}`, key: 'done', value: false, pred: []},
        {action: 'set', obj: `2@${actor}`, key: 'done', value: true, pred: [`4@${actor}`]}
      ]}
      const s0 = Backend.init()
      const [s1, patch1] = Backend.applyChanges(s0, [encodeChange(change1)])
      const [s2, patch2] = Backend.applyChanges(s1, [encodeChange(change2)])
      assert.deepStrictEqual(patch2, {
        clock: {[actor]: 2}, deps: [hash(change2)], maxOp: 8, pendingChanges: 0,
        diffs: {objectId: '_root', type: 'map', props: {todos: {[`1@${actor}`]: {
          objectId: `1@${actor}`, type: 'list', edits: [
            {action: 'insert', index: 0, elemId: `5@${actor}`, opId: `5@${actor}`, value: {
              objectId: `5@${actor}`, type: 'map', props: {
                title: {[`6@${actor}`]: {type: 'value', value: 'water plants'}},
                done: {[`7@${actor}`]: {type: 'value', value: false}}
              }
            }},
            {action: 'update', index: 1, opId: `2@${actor}`, value: {
              objectId: `2@${actor}`, type: 'map', props: {
                done: {[`8@${actor}`]: {type: 'value', value: true}}
              }
            }}
          ]
        }}}}
      })
    })

    it('should apply updates inside conflicted list elements', () => {
      const actor1 = '01234567', actor2 = '89abcdef'
      const change1 = {actor: actor1, seq: 1, startOp: 1, time: 0, deps: [], ops: [
        {action: 'makeList', obj: '_root', key: 'todos', pred: []},
        {action: 'makeMap', obj: `1@${actor1}`, elemId: '_head', insert: true, pred: []}
      ]}
      const change2 = {actor: actor1, seq: 2, startOp: 3, time: 0, deps: [hash(change1)], ops: [
        {action: 'makeMap', obj: `1@${actor1}`, elemId: `2@${actor1}`, pred: [`2@${actor1}`]},
        {action: 'set', obj: `3@${actor1}`, key: 'title', value: 'buy milk', pred: []},
        {action: 'set', obj: `3@${actor1}`, key: 'done', value: false, pred: []}
      ]}
      const change3 = {actor: actor2, seq: 1, startOp: 3, time: 0, deps: [hash(change1)], ops: [
        {action: 'makeMap', obj: `1@${actor1}`, elemId: `2@${actor1}`, pred: [`2@${actor1}`]},
        {action: 'set', obj: `3@${actor2}`, key: 'title', value: 'water plants', pred: []},
        {action: 'set', obj: `3@${actor2}`, key: 'done', value: false, pred: []}
      ]}
      const change4 = {actor: actor1, seq: 3, startOp: 6, time: 0, deps: [hash(change2), hash(change3)].sort(), ops: [
        {action: 'set', obj: `3@${actor1}`, key: 'done', value: true, pred: [`5@${actor1}`]}
      ]}
      const s0 = Backend.init()
      const [s1, patch1] = Backend.applyChanges(s0, [change1, change2, change3].map(encodeChange))
      const [s2, patch2] = Backend.applyChanges(s1, [encodeChange(change4)])
      assert.deepStrictEqual(patch2, {
        clock: {[actor1]: 3, [actor2]: 1}, deps: [hash(change4)], maxOp: 6, pendingChanges: 0,
        diffs: {objectId: '_root', type: 'map', props: {todos: {[`1@${actor1}`]: {
          objectId: `1@${actor1}`, type: 'list', edits: [
            {action: 'update', index: 0, opId: `3@${actor1}`, value: {
              objectId: `3@${actor1}`, type: 'map', props: {
                done: {[`6@${actor1}`]: {type: 'value', value: true}}
              }
            }},
            {action: 'update', index: 0, opId: `3@${actor2}`, value: {
              objectId: `3@${actor2}`, type: 'map', props: {}
            }}
          ]
        }}}}
      })
    })

    it('should overwrite list elements', () => {
      const actor = uuid()
      const change1 = {actor, seq: 1, startOp: 1, time: 0, deps: [], ops: [
        {action: 'makeList', obj: '_root', key: 'todos', pred: []},
        {action: 'makeMap', obj: `1@${actor}`, elemId: '_head', insert: true, pred: []},
        {action: 'set', obj: `2@${actor}`, key: 'title', value: 'buy milk', pred: []},
        {action: 'set', obj: `2@${actor}`, key: 'done', value: false, pred: []}
      ]}
      const change2 = {actor, seq: 2, startOp: 5, time: 0, deps: [hash(change1)], ops: [
        {action: 'makeMap', obj: `1@${actor}`, elemId: `2@${actor}`, insert: false, pred: [`2@${actor}`]},
        {action: 'set', obj: `5@${actor}`, key: 'title', value: 'water plants', pred: []},
        {action: 'set', obj: `5@${actor}`, key: 'done', value: false, pred: []}
      ]}
      const s0 = Backend.init()
      const [s1, patch1] = Backend.applyChanges(s0, [encodeChange(change1), encodeChange(change2)])
      assert.deepStrictEqual(patch1, {
        clock: {[actor]: 2}, deps: [hash(change2)], maxOp: 7, pendingChanges: 0,
        diffs: {objectId: '_root', type: 'map', props: {todos: {[`1@${actor}`]: {
          objectId: `1@${actor}`, type: 'list', edits: [
            {action: 'insert', index: 0, elemId: `2@${actor}`, opId: `5@${actor}`, value: {
              objectId: `5@${actor}`, type: 'map', props: {
                title: {[`6@${actor}`]: {type: 'value', value: 'water plants'}},
                done: {[`7@${actor}`]: {type: 'value', value: false}}
              }
            }}
          ]
        }}}}
      })
    })

    it('should delete list elements', () => {
      const actor = uuid()
      const change1 = {actor, seq: 1, startOp: 1, time: 0, deps: [], ops: [
        {action: 'makeList', obj: '_root', key: 'birds', pred: []},
        {action: 'set', obj: `1@${actor}`, elemId: '_head', insert: true, value: 'chaffinch', pred: []}
      ]}
      const change2 = {actor, seq: 2, startOp: 3, time: 0, deps: [hash(change1)], ops: [
        {action: 'del', obj: `1@${actor}`, elemId: `2@${actor}`, pred: [`2@${actor}`]}
      ]}
      const s0 = Backend.init()
      const [s1, patch1] = Backend.applyChanges(s0, [encodeChange(change1)])
      const [s2, patch2] = Backend.applyChanges(s1, [encodeChange(change2)])
      assert.deepStrictEqual(patch2, {
        clock: {[actor]: 2}, deps: [hash(change2)], maxOp: 3, pendingChanges: 0,
        diffs: {objectId: '_root', type: 'map', props: {birds: {[`1@${actor}`]: {
          objectId: `1@${actor}`, type: 'list', edits: [
            {action: 'remove', index: 0, count: 1}
          ]
        }}}}
      })
    })

    it('should handle list element insertion and deletion in the same change', () => {
      const actor = uuid()
      const change1 = {actor, seq: 1, startOp: 1, time: 0, deps: [], ops: [
        {action: 'makeList', obj: '_root', key: 'birds', pred: []}
      ]}
      const change2 = {actor, seq: 2, startOp: 2, time: 0, deps: [hash(change1)], ops: [
        {action: 'set', obj: `1@${actor}`, elemId: '_head', insert: true, value: 'chaffinch', pred: []},
        {action: 'del', obj: `1@${actor}`, elemId: `2@${actor}`, pred: [`2@${actor}`]}
      ]}
      const s0 = Backend.init()
      const [s1, patch1] = Backend.applyChanges(s0, [encodeChange(change1)])
      const [s2, patch2] = Backend.applyChanges(s1, [encodeChange(change2)])
      assert.deepStrictEqual(patch2, {
        clock: {[actor]: 2}, deps: [hash(change2)], maxOp: 3, pendingChanges: 0,
        diffs: {objectId: '_root', type: 'map', props: {birds: {[`1@${actor}`]: {
          objectId: `1@${actor}`, type: 'list', edits: [
            {action: 'insert', index: 0, elemId: `2@${actor}`, opId: `2@${actor}`, value: {type: 'value', value: 'chaffinch'}},
            {action: 'remove', index: 0, count: 1}
          ]
        }}}}
      })
    })

    it('should handle changes within conflicted objects', () => {
      const actor1 = uuid(), actor2 = uuid()
      const change1 = {actor: actor1, seq: 1, startOp: 1, time: 0, deps: [], ops: [
        {action: 'makeList', obj: '_root', key: 'conflict', pred: []}
      ]}
      const change2 = {actor: actor2, seq: 1, startOp: 1, time: 0, deps: [], ops: [
        {action: 'makeMap',  obj: '_root', key: 'conflict', pred: []}
      ]}
      const change3 = {actor: actor2, seq: 2, startOp: 2, time: 0, deps: [hash(change2)], ops: [
        {action: 'set', obj: `1@${actor2}`, key: 'sparrows', value: 12, pred: []}
      ]}
      const s0 = Backend.init()
      const [s1, patch1] = Backend.applyChanges(s0, [encodeChange(change1)])
      const [s2, patch2] = Backend.applyChanges(s1, [encodeChange(change2)])
      const [s3, patch3] = Backend.applyChanges(s2, [encodeChange(change3)])
      assert.deepStrictEqual(patch3, {
        clock: {[actor1]: 1, [actor2]: 2}, maxOp: 2, pendingChanges: 0,
        deps: [hash(change1), hash(change3)].sort(),
        diffs: {objectId: '_root', type: 'map', props: {conflict: {
          [`1@${actor1}`]: {objectId: `1@${actor1}`, type: 'list', edits: []},
          [`1@${actor2}`]: {objectId: `1@${actor2}`, type: 'map', props: {sparrows: {[`2@${actor2}`]: {type: 'value', value: 12}}}}
        }}}
      })
    })

    it('should support Date objects at the root', () => {
      const now = new Date()
      const actor = uuid(), change = {actor, seq: 1, startOp: 1, time: 0, deps: [], ops: [
        {action: 'set', obj: '_root', key: 'now', value: now.getTime(), datatype: 'timestamp', pred: []}
      ]}
      const s0 = Backend.init()
      const [s1, patch] = Backend.applyChanges(s0, [encodeChange(change)])
      assert.deepStrictEqual(patch, {
        clock: {[actor]: 1}, deps: [hash(change)], maxOp: 1, pendingChanges: 0,
        diffs: {objectId: '_root', type: 'map', props: {
          now: {[`1@${actor}`]: {type: 'value', value: now.getTime(), datatype: 'timestamp'}}
        }}
      })
    })

    it('should support Date objects in a list', () => {
      const now = new Date(), actor = uuid()
      const change = {actor, seq: 1, startOp: 1, time: 0, deps: [], ops: [
        {action: 'makeList', obj: '_root', key: 'list', pred: []},
        {action: 'set', obj: `1@${actor}`, elemId: '_head', insert: true, value: now.getTime(), datatype: 'timestamp', pred: []}
      ]}
      const s0 = Backend.init()
      const [s1, patch] = Backend.applyChanges(s0, [encodeChange(change)])
      assert.deepStrictEqual(patch, {
        clock: {[actor]: 1}, deps: [hash(change)], maxOp: 2, pendingChanges: 0,
        diffs: {objectId: '_root', type: 'map', props: {list: {[`1@${actor}`]: {
          objectId: `1@${actor}`, type: 'list', edits: [
            {action: 'insert', index: 0, elemId: `2@${actor}`, opId: `2@${actor}`,
              value: {type: 'value', value: now.getTime(), datatype: 'timestamp'}}
          ]
        }}}}
      })
    })

    it('should handle updates to an object that has been deleted', () => {
      const actor1 = uuid(), actor2 = uuid()
      const change1 = {actor: actor1, seq: 1, startOp: 1, time: 0, deps: [], ops: [
        {action: 'makeMap', obj: '_root', key: 'birds', pred: []},
        {action: 'set', obj: `1@${actor1}`, key: 'blackbirds', value: 2, pred: []}
      ]}
      const change2 = {actor: actor2, seq: 1, startOp: 3, time: 0, deps: [hash(change1)], ops: [
        {action: 'del', obj: '_root', key: 'birds', pred: [`1@${actor1}`]}
      ]}
      const change3 = {actor: actor1, seq: 2, startOp: 3, time: 0, deps: [hash(change1)], ops: [
        {action: 'set', obj: `1@${actor1}`, key: 'blackbirds', value: 2, pred: []}
      ]}
      const s0 = Backend.init()
      const [s1, patch1] = Backend.applyChanges(s0, [encodeChange(change1)])
      const [s2, patch2] = Backend.applyChanges(s1, [encodeChange(change2)])
      const [s3, patch3] = Backend.applyChanges(s2, [encodeChange(change3)])
      assert.deepStrictEqual(patch3, {
        clock: {[actor1]: 2, [actor2]: 1}, maxOp: 3, pendingChanges: 0,
        deps: [hash(change2), hash(change3)].sort(),
        diffs: {objectId: '_root', type: 'map', props: {}}
      })
    })

    it('should handle nested maps in lists', () => {
      const actor = uuid()
      const change1 = {actor, seq: 1, startOp: 1, time: 0, deps: [], ops: [
        {action: 'makeList', obj: '_root', key: 'todos', pred: []},
        {action: 'set', obj: `1@${actor}`, insert: true, elemId: '_head', pred: [], value: 'first'},
        {action: 'makeMap', obj: `1@${actor}`, elemId: `2@${actor}`, insert: true, pred: []},
        {action: 'set', obj: `3@${actor}`, key: 'title', value: 'water plants', pred: []},
        {action: 'set', obj: `3@${actor}`, key: 'done', value: false, pred: []}
      ]}
      const s0 = Backend.init()
      const [s1, patch1] = Backend.applyChanges(s0, [encodeChange(change1)])
      assert.deepStrictEqual(patch1, {
        clock: {[actor]: 1}, deps: [hash(change1)], maxOp: 5, pendingChanges: 0,
        diffs: {objectId: '_root', type: 'map', props: {todos: {[`1@${actor}`]: {
          objectId: `1@${actor}`, type: 'list',
          edits: [
            {action: 'insert', index: 0, elemId: `2@${actor}`, opId: `2@${actor}`, value: {type: 'value', value: 'first'}},
            {action: 'insert', index: 1, elemId: `3@${actor}`, opId: `3@${actor}`, value: {
              type: 'map',
              objectId: `3@${actor}`,
              props: {
                title: {[`4@${actor}`]: {type: 'value', value: 'water plants'}},
                done:  {[`5@${actor}`]: {type: 'value', value: false}}
              }
            }}
          ]
        }}}}
      })
    })

    it('should support inserting multiple elements in one op', () => {
      const actor = uuid()
      const change1 = {actor, seq: 1, startOp: 1, time: 0, deps: [], ops: [
        {action: 'makeList', obj: '_root', key: 'todos', pred: []},
        {action: 'set', obj: `1@${actor}`, insert: true, elemId: '_head', pred: [], values: [1, 2, 3,  4, 5]},
      ]}
      const s0 = Backend.init()
      const [s1, patch1] = Backend.applyChanges(s0, [encodeChange(change1)])
      assert.deepStrictEqual(patch1, {
        clock: {[actor]: 1}, deps: [hash(change1)], maxOp: 6, pendingChanges: 0,
        diffs: {objectId: '_root', type: 'map', props: {todos: {[`1@${actor}`]: {
          objectId: `1@${actor}`, type: 'list', edits: [
            {action: 'multi-insert', index: 0, elemId: `2@${actor}`, values: [1, 2, 3, 4, 5]}
          ]
        }}}}
      })
    })

    it('should support deleting multiple elements in one op', () => {
      const actor = uuid()
      const change1 = {actor, seq: 1, startOp: 1, time: 0, deps: [], ops: [
        {action: 'makeList', obj: '_root', key: 'todos', pred: []},
        {action: 'set', obj: `1@${actor}`, insert: true, elemId: '_head', pred: [], values: [1, 2, 3,  4, 5]},
      ]}
      const change2 = {actor, seq: 2, startOp: 7, time: 0, deps: [hash(change1)], ops: [
        {action: 'del', obj: `1@${actor}`, elemId: `3@${actor}`, multiOp: 3, pred: [`3@${actor}`]}
      ]}
      const s0 = Backend.init()
      const [s1, patch1] = Backend.applyChanges(s0, [encodeChange(change1)])
      const [s2, patch2] = Backend.applyChanges(s1, [encodeChange(change2)])
      assert.deepStrictEqual(patch2, {
        clock: {[actor]: 2}, deps: [hash(change2)], maxOp: 9, pendingChanges: 0,
        diffs: {objectId: '_root', type: 'map', props: {todos: {[`1@${actor}`]: {
          objectId: `1@${actor}`, type: 'list', edits: [
            {action: 'remove', index: 1, count: 3}
          ]
        }}}}
      })
    })
  })

  describe('applyLocalChange()', () => {
    it('should apply change requests', () => {
      const change1 = {actor: '111111', seq: 1, time: 0, startOp: 1, deps: [], ops: [
        {action: 'set', obj: '_root', key: 'bird', value: 'magpie', pred: []}
      ]}
      const s0 = Backend.init()
      const [s1, patch1] = Backend.applyLocalChange(s0, change1)
      const changes01 = Backend.getAllChanges(s1).map(decodeChange)
      assert.deepStrictEqual(patch1, {
        actor: '111111', seq: 1, clock: {'111111': 1}, deps: [], maxOp: 1, pendingChanges: 0,
        diffs: {objectId: '_root', type: 'map', props: {
<<<<<<< HEAD
          bird: {'1@111111': {value: 'magpie'}}
=======
          bird: {['1@111111']: {type: 'value', value: 'magpie'}}
>>>>>>> 4c425c1c
        }}
      })
      assert.deepStrictEqual(changes01, [{
        hash: '2c2845859ce4336936f56410f9161a09ba269f48aee5826782f1c389ec01d054',
        actor: '111111', seq: 1, startOp: 1, time: 0, message: '', deps: [], ops: [
          {action: 'set', obj: '_root', key: 'bird', insert: false, value: 'magpie', pred: []}
        ]
      }])
    })

    it('should throw an exception on duplicate requests', () => {
      const actor = uuid()
      const change1 = {actor, seq: 1, time: 0, startOp: 1, deps: [], ops: [
        {action: 'set', obj: '_root', key: 'bird', value: 'magpie', pred: []}
      ]}
      const change2 = {actor, seq: 2, time: 0, startOp: 2, deps: [], ops: [
        {action: 'set', obj: '_root', key: 'bird', value: 'jay', pred: []}
      ]}
      const s0 = Backend.init()
      const [s1, patch1] = Backend.applyLocalChange(s0, change1)
      const [s2, patch2] = Backend.applyLocalChange(s1, change2)
      assert.throws(() => Backend.applyLocalChange(s2, change1), /Change request has already been applied/)
      assert.throws(() => Backend.applyLocalChange(s2, change2), /Change request has already been applied/)
    })

    it('should handle frontend and backend changes happening concurrently', () => {
      const local1 = {actor: '111111', seq: 1, time: 0, startOp: 1, deps: [], ops: [
        {action: 'set', obj: '_root', key: 'bird', value: 'magpie', pred: []}
      ]}
      const local2 = {actor: '111111', seq: 2, time: 0, startOp: 2, deps: [], ops: [
        {action: 'set', obj: '_root', key: 'bird', value: 'jay', pred: ['1@111111']}
      ]}
      const remote1 = {actor: '222222', seq: 1, startOp: 1, time: 0, deps: [], ops: [
        {action: 'set', obj: '_root', key: 'fish', value: 'goldfish', pred: []}
      ]}
      const s0 = Backend.init()
      const [s1, patch1] = Backend.applyLocalChange(s0, local1)
      const [s2, patch2] = Backend.applyChanges(s1, [encodeChange(remote1)])
      const [s3, patch3] = Backend.applyLocalChange(s2, local2)
      const changes = Backend.getAllChanges(s3).map(decodeChange)
      assert.deepStrictEqual(changes, [
        {hash: '2c2845859ce4336936f56410f9161a09ba269f48aee5826782f1c389ec01d054',
        actor: '111111', seq: 1, startOp: 1, time: 0, message: '', deps: [], ops: [
          {action: 'set', obj: '_root', key: 'bird', insert: false, value: 'magpie', pred: []}
        ]},
        {hash: 'efc7e9b1b809364fb1b7029d2838dd3c7cf539eea595b22f9ae665505187f6c4',
        actor: '222222', seq: 1, startOp: 1, time: 0, message: '', deps: [], ops: [
          {action: 'set', obj: '_root', key: 'fish', insert: false, value: 'goldfish', pred: []}
        ]},
        {hash: 'e7ed7a790432aba39fe7ad75fa9e02a9fc8d8e9ee4ec8c81dcc93da15a561f8a',
        actor: '111111', seq: 2, startOp: 2, time: 0, message: '', deps: [changes[0].hash], ops: [
          {action: 'set', obj: '_root', key: 'bird', insert: false, value: 'jay', pred: ['1@111111']}
        ]}
      ])
    })

    it('should detect conflicts based on the frontend version', () => {
      const local1 = {requestType: 'change', actor: '111111', seq: 1, time: 0, startOp: 1, deps: [], ops: [
        {action: 'set', obj: '_root', key: 'bird', value: 'goldfinch', pred: []}
      ]}
      // remote1 depends on local1; the deps field is filled in below when we've computed the hash
      const remote1 = {actor: '222222', seq: 1, startOp: 2, time: 0, deps: [], ops: [
        {action: 'set', obj: '_root', key: 'bird', value: 'magpie', pred: ['1@111111']}
      ]}
      // local2 is concurrent with remote1 (because version < 2)
      const local2 = {requestType: 'change', actor: '111111', seq: 2, time: 0, startOp: 2, deps: [], ops: [
        {action: 'set', obj: '_root', key: 'bird', value: 'jay', pred: ['1@111111']}
      ]}
      const s0 = Backend.init()
      const [s1, patch1] = Backend.applyLocalChange(s0, local1)
      remote1.deps.push(Backend.getAllChanges(s1).map(decodeChange)[0].hash)
      const [s2, patch2] = Backend.applyChanges(s1, [encodeChange(remote1)])
      const [s3, patch3] = Backend.applyLocalChange(s2, local2)
      const changes = Backend.getAllChanges(s3).map(decodeChange)
      assert.deepStrictEqual(patch3, {
        actor: '111111', seq: 2, clock: {'111111': 2, '222222': 1},
        deps: [hash(remote1)], maxOp: 2, pendingChanges: 0,
        diffs: {objectId: '_root', type: 'map', props: {
          bird: {'2@222222': {type: 'value', value: 'magpie'}, '2@111111': {type: 'value', value: 'jay'}}
        }}
      })
      assert.deepStrictEqual(changes[2], {
        hash: '7a00e28d7fbf179708a1b0045c7f9bad93366c0e69f9af15e830dae9970a9d19',
        actor: '111111', seq: 2, startOp: 2, time: 0, message: '', deps: [changes[0].hash], ops: [
          {action: 'set', obj: '_root', key: 'bird', insert: false, value: 'jay', pred: ['1@111111']}
        ]
      })
    })

    it('should transform list indexes into element IDs', () => {
      const remote1 = {actor: '222222', seq: 1, startOp: 1, time: 0, deps: [], ops: [
        {obj: '_root', action: 'makeList', key: 'birds', pred: []}
      ]}
      const remote2 = {actor: '222222', seq: 2, startOp: 2, time: 0, deps: [hash(remote1)], ops: [
        {obj: '1@222222', action: 'set', elemId: '_head', insert: true, value: 'magpie', pred: []}
      ]}
      const local1 = {actor: '111111', seq: 1, startOp: 2, time: 0, deps: [hash(remote1)], ops: [
        {obj: '1@222222', action: 'set', elemId: '_head', insert: true, value: 'goldfinch', pred: []}
      ]}
      const local2 = {actor: '111111', seq: 2, startOp: 3, time: 0, deps: [], ops: [
        {obj: '1@222222', action: 'set', elemId: '2@111111', insert: true, value: 'wagtail', pred: []}
      ]}
      const local3 = {actor: '111111', seq: 3, startOp: 4, time: 0, deps: [hash(remote2)], ops: [
        {obj: '1@222222', action: 'set', elemId: '2@222222', value: 'Magpie', pred: ['2@222222']},
        {obj: '1@222222', action: 'set', elemId: '2@111111', value: 'Goldfinch', pred: ['2@111111']}
      ]}
      const s0 = Backend.init()
      const [s1, patch1] = Backend.applyChanges(s0, [encodeChange(remote1)])
      const [s2, patch2] = Backend.applyLocalChange(s1, local1)
      const [s3, patch3] = Backend.applyChanges(s2, [encodeChange(remote2)])
      const [s4, patch4] = Backend.applyLocalChange(s3, local2)
      const [s5, patch5] = Backend.applyLocalChange(s4, local3)
      const changes = Backend.getAllChanges(s5).map(decodeChange)
      assert.deepStrictEqual(changes[1], {
        hash: '06392148c4a0dfff8b346ad58a3261cc15187cbf8a58779f78d54251126d4ccc',
        actor: '111111', seq: 1, startOp: 2, time: 0, message: '', deps: [hash(remote1)], ops: [
          {obj: '1@222222', action: 'set', elemId: '_head', insert: true, value: 'goldfinch', pred: []}
        ]
      })
      assert.deepStrictEqual(changes[3], {
        hash: '2801c386ec2a140376f3bef285a6e6d294a2d8fb7a180da4fbb6e2bc4f550dd9',
        actor: '111111', seq: 2, startOp: 3, time: 0, message: '', deps: [changes[1].hash], ops: [
          {obj: '1@222222', action: 'set', elemId: '2@111111', insert: true, value: 'wagtail', pred: []}
        ]
      })
      assert.deepStrictEqual(changes[4], {
        hash: '734f1dad5fb2f10970bae2baa6ce100c3b85b43072b3799d8f2e15bcd21297fc',
        actor: '111111', seq: 3, startOp: 4, time: 0, message: '',
        deps: [hash(remote2), changes[3].hash].sort(), ops: [
          {obj: '1@222222', action: 'set', elemId: '2@222222', insert: false, value: 'Magpie',    pred: ['2@222222']},
          {obj: '1@222222', action: 'set', elemId: '2@111111', insert: false, value: 'Goldfinch', pred: ['2@111111']}
        ]
      })
    })

    it('should handle list element insertion and deletion in the same change', () => {
      const local1 = {requestType: 'change', actor: '111111', seq: 1, startOp: 1, deps: [], time: 0, ops: [
        {obj: '_root', action: 'makeList', key: 'birds', pred: []}
      ]}
      const local2 = {requestType: 'change', actor: '111111', seq: 2, startOp: 2, deps: [], time: 0, ops: [
        {obj: '1@111111', action: 'set', elemId: '_head', insert: true, value: 'magpie', pred: []},
        {obj: '1@111111', action: 'del', elemId: '2@111111', pred: ['2@111111']}
      ]}
      const s0 = Backend.init()
      const [s1, patch1] = Backend.applyLocalChange(s0, local1)
      const [s2, patch2] = Backend.applyLocalChange(s1, local2)
      const changes = Backend.getAllChanges(s2).map(decodeChange)
      assert.deepStrictEqual(patch2, {
        actor: '111111', seq: 2, clock: {'111111': 2}, deps: [], maxOp: 3, pendingChanges: 0,
        diffs: {objectId: '_root', type: 'map', props: {
<<<<<<< HEAD
          birds: {'1@111111': {objectId: '1@111111', type: 'list',
            edits: [{action: 'insert', index: 0, elemId: '2@111111'}, {action: 'remove', index: 0}],
            props: {}}}
=======
          birds: {['1@111111']: {objectId: '1@111111', type: 'list',
            edits: [
              {action: 'insert', index: 0, elemId: '2@111111', opId: '2@111111', value: {type: 'value', value: 'magpie'}},
              {action: 'remove', index: 0, count: 1}],
          }}
>>>>>>> 4c425c1c
        }}
      })
      assert.deepStrictEqual(changes, [{
        hash: changes[0].hash, actor: '111111', seq: 1, startOp: 1, time: 0, message: '', deps: [], ops: [
          {obj: '_root', action: 'makeList', key: 'birds', insert: false, pred: []}
        ]
      }, {
        hash: 'deef4c9b9ca378844144c4bbc5d82a52f30c95a8624f13f243fe8f1214e8e833',
        actor: '111111', seq: 2, startOp: 2, time: 0, message: '', deps: [changes[0].hash], ops: [
          {obj: '1@111111', action: 'set', elemId: '_head', insert: true, value: 'magpie', pred: []},
          {obj: '1@111111', action: 'del', elemId: '2@111111', insert: false, pred: ['2@111111']}
        ]
      }])
    })

    it('should compress changes with DEFLATE', () => {
      let longString = ''
      for (let i = 0; i < 1024; i++) longString += 'a'
      const change1 = {actor: '111111', seq: 1, time: 0, startOp: 1, deps: [], ops: [
        {action: 'set', obj: '_root', key: 'longString', value: longString, pred: []}
      ]}
      const [s1, patch1] = Backend.applyLocalChange(Backend.init(), change1)
      const changes = Backend.getAllChanges(s1)
      const [s2, patch2] = Backend.applyChanges(Backend.init(), changes)
      assert.ok(changes[0].byteLength < 100)
      assert.deepStrictEqual(patch2, {
        clock: {'111111': 1}, deps: [hash(change1)], maxOp: 1, pendingChanges: 0,
        diffs: {objectId: '_root', type: 'map', props: {
<<<<<<< HEAD
          longString: {'1@111111': {value: longString}}
=======
          longString: {['1@111111']: {type: 'value', value: longString}}
>>>>>>> 4c425c1c
        }}
      })
    })

    it('should support inserting multiple elements in one change', () => {
      const actor = uuid()
      const localChange = {actor, seq: 1, startOp: 1, time: 0, deps: [], ops: [
        {action: 'makeList', obj: '_root', key: 'todos', pred: []},
        {action: 'set', obj: `1@${actor}`, insert: true, elemId: '_head', pred: [], values: [1, 2, 3, 4, 5]},
      ]}
      const s0 = Backend.init()
      const [s1, patch1] = Backend.applyLocalChange(s0, localChange)
      const changes = Backend.getChanges(s1, []).map(decodeChange)
      assert.deepStrictEqual(patch1, {
        clock: {[actor]: 1}, deps: [], maxOp: 6, actor, seq: 1, pendingChanges: 0,
        diffs: {objectId: '_root', type: 'map', props: {todos: {[`1@${actor}`]: {
          objectId: `1@${actor}`, type: 'list', edits: [
            {action: 'multi-insert', index: 0, elemId: `2@${actor}`, values: [1, 2, 3, 4, 5]}
          ]
        }}}}
      })
    })

    it('should support deleting multiple elements in one op', () => {
      const actor = uuid()
      const change1 = {actor, seq: 1, startOp: 1, time: 0, deps: [], ops: [
        {action: 'makeList', obj: '_root', key: 'todos', pred: []},
        {action: 'set', obj: `1@${actor}`, insert: true, elemId: '_head', pred: [], values: [1, 2, 3, 4, 5]}
      ]}
      const change2 = {actor, seq: 2, startOp: 7, time: 0, deps: [hash(change1)], ops: [
        {action: 'del', obj: `1@${actor}`, elemId: `3@${actor}`, multiOp: 3, pred: [`3@${actor}`]}
      ]}
      const s0 = Backend.init()
      const [s1, patch1] = Backend.applyLocalChange(s0, change1)
      const [s2, patch2] = Backend.applyLocalChange(s1, change2)
      assert.deepStrictEqual(patch2, {
        clock: {[actor]: 2}, deps: [], maxOp: 9, actor, seq: 2, pendingChanges: 0,
        diffs: {objectId: '_root', type: 'map', props: {todos: {[`1@${actor}`]: {
          objectId: `1@${actor}`, type: 'list', edits: [
            {action: 'remove', index: 1, count: 3}
          ]
        }}}}
      })
    })
  })

  describe('save() and load()', () => {
    it('should reconstruct changes that resolve conflicts', () => {
      const actor1 = '8765', actor2 = '1234'
      const change1 = {actor: actor1, seq: 1, startOp: 1, time: 0, deps: [], ops: [
        {action: 'set', obj: '_root', key: 'bird', value: 'magpie', pred: []}
      ]}
      const change2 = {actor: actor2, seq: 1, startOp: 1, time: 0, deps: [], ops: [
        {action: 'set', obj: '_root', key: 'bird', value: 'blackbird', pred: []}
      ]}
      const change3 = {actor: actor1, seq: 2, startOp: 2, time: 0, deps: [hash(change1), hash(change2)], ops: [
        {action: 'set', obj: '_root', key: 'bird', value: 'robin', pred: [`1@${actor1}`, `1@${actor2}`]}
      ]}
      const s1 = Backend.loadChanges(Backend.init(), [change1, change2, change3].map(encodeChange))
      const s2 = Backend.load(Backend.save(s1))
      assert.deepStrictEqual(Backend.getHeads(s2), [hash(change3)])
    })

    it('should compress columns with DEFLATE', () => {
      let longString = ''
      for (let i = 0; i < 1024; i++) longString += 'a'
      const change1 = {actor: '111111', seq: 1, time: 0, startOp: 1, deps: [], ops: [
        {action: 'set', obj: '_root', key: 'longString', value: longString, pred: []}
      ]}
      const doc = Backend.save(Backend.loadChanges(Backend.init(), [encodeChange(change1)]))
      const patch = Backend.getPatch(Backend.load(doc))
      assert.ok(doc.byteLength < 200)
      assert.deepStrictEqual(patch, {
        clock: {'111111': 1}, deps: [hash(change1)], maxOp: 1, pendingChanges: 0,
        diffs: {objectId: '_root', type: 'map', props: {
<<<<<<< HEAD
          longString: {'1@111111': {value: longString}}
=======
          longString: {['1@111111']: {type: 'value', value: longString}}
>>>>>>> 4c425c1c
        }}
      })
    })
  })

  describe('getPatch()', () => {
    it('should include the most recent value for a key', () => {
      const actor = uuid()
      const change1 = {actor, seq: 1, startOp: 1, time: 0, deps: [], ops: [
        {action: 'set', obj: '_root', key: 'bird', value: 'magpie', pred: []}
      ]}
      const change2 = {actor, seq: 2, startOp: 2, time: 0, deps: [hash(change1)], ops: [
        {action: 'set', obj: '_root', key: 'bird', value: 'blackbird', pred: [`1@${actor}`]}
      ]}
      const s1 = Backend.loadChanges(Backend.init(), [change1, change2].map(encodeChange))
      assert.deepStrictEqual(Backend.getPatch(s1), {
        clock: {[actor]: 2}, deps: [hash(change2)], maxOp: 2, pendingChanges: 0,
        diffs: {objectId: '_root', type: 'map', props: {
          bird: {[`2@${actor}`]: {type: 'value', value: 'blackbird'}}
        }}
      })
    })

    it('should include conflicting values for a key', () => {
      const change1 = {actor: '111111', seq: 1, startOp: 1, time: 0, deps: [], ops: [
        {action: 'set', obj: '_root', key: 'bird', value: 'magpie', pred: []}
      ]}
      const change2 = {actor: '222222', seq: 1, startOp: 1, time: 0, deps: [], ops: [
        {action: 'set', obj: '_root', key: 'bird', value: 'blackbird', pred: []}
      ]}
      const s1 = Backend.loadChanges(Backend.init(), [change1, change2].map(encodeChange))
      assert.deepStrictEqual(Backend.getPatch(s1), {
        clock: {111111: 1, 222222: 1},
        deps: [hash(change1), hash(change2)].sort(), maxOp: 1, pendingChanges: 0,
        diffs: {objectId: '_root', type: 'map', props: {
          bird: {'1@111111': {type: 'value', value: 'magpie'}, '1@222222': {type: 'value', value: 'blackbird'}}
        }}
      })
    })

    it('should handle counter increments at a key in a map', () => {
      const actor = uuid()
      const change1 = {actor, seq: 1, startOp: 1, time: 0, deps: [], ops: [
        {action: 'set', obj: '_root', key: 'counter', value: 1, datatype: 'counter', pred: []}
      ]}
      const change2 = {actor, seq: 2, startOp: 2, time: 0, deps: [hash(change1)], ops: [
        {action: 'inc', obj: '_root', key: 'counter', value: 2, pred: [`1@${actor}`]}
      ]}
      const s1 = Backend.loadChanges(Backend.init(), [change1, change2].map(encodeChange))
      assert.deepStrictEqual(Backend.getPatch(s1), {
        clock: {[actor]: 2}, deps: [hash(change2)], maxOp: 2, pendingChanges: 0,
        diffs: {objectId: '_root', type: 'map', props: {
          counter: {[`1@${actor}`]: {value: 3, datatype: 'counter'}}
        }}
      })
    })

    it('should handle deletion of a counter', () => {
      const actor = uuid()
      const change1 = {actor, seq: 1, startOp: 1, time: 0, deps: [], ops: [
        {action: 'set', obj: '_root', key: 'counter', value: 1, datatype: 'counter', pred: []}
      ]}
      const change2 = {actor, seq: 2, startOp: 2, time: 0, deps: [hash(change1)], ops: [
        {action: 'inc', obj: '_root', key: 'counter', value: 2, pred: [`1@${actor}`]}
      ]}
      const change3 = {actor, seq: 3, startOp: 3, time: 0, deps: [hash(change2)], ops: [
        {action: 'del', obj: '_root', key: 'counter', pred: [`1@${actor}`]}
      ]}
      const s1 = Backend.loadChanges(Backend.init(), [change1, change2, change3].map(encodeChange))
      assert.deepStrictEqual(Backend.getPatch(s1), {
        clock: {[actor]: 3}, deps: [hash(change3)], maxOp: 3, pendingChanges: 0,
        diffs: {objectId: '_root', type: 'map', props: {}}
      })
    })

    it('should create nested maps', () => {
      const actor = uuid()
      const change1 = {actor, seq: 1, startOp: 1, time: 0, deps: [], ops: [
        {action: 'makeMap', obj: '_root', key: 'birds', pred: []},
        {action: 'set', obj: `1@${actor}`, key: 'wrens', value: 3,     pred: []}
      ]}
      const change2 = {actor, seq: 2, startOp: 3, time: 0, deps: [hash(change1)], ops: [
        {action: 'del', obj: `1@${actor}`, key: 'wrens', pred: [`2@${actor}`]},
        {action: 'set', obj: `1@${actor}`, key: 'sparrows', value: 15, pred: []}
      ]}
      const s1 = Backend.loadChanges(Backend.init(), [change1, change2].map(encodeChange))
      assert.deepStrictEqual(Backend.getPatch(s1), {
        clock: {[actor]: 2}, deps: [hash(change2)], maxOp: 4, pendingChanges: 0,
        diffs: {objectId: '_root', type: 'map', props: {birds: {[`1@${actor}`]: {
          objectId: `1@${actor}`, type: 'map', props: {sparrows: {[`4@${actor}`]: {type: 'value', value: 15}}}
        }}}}
      })
    })

    it('should create lists', () => {
      const actor = uuid()
      const change1 = {actor, seq: 1, startOp: 1, time: 0, deps: [], ops: [
        {action: 'makeList', obj: '_root', key: 'birds', pred: []},
        {action: 'set', obj: `1@${actor}`, elemId: '_head', insert: true, value: 'chaffinch', pred: []}
      ]}
      const s1 = Backend.loadChanges(Backend.init(), [encodeChange(change1)])
      assert.deepStrictEqual(Backend.getPatch(s1), {
        clock: {[actor]: 1}, deps: [hash(change1)], maxOp: 2, pendingChanges: 0,
        diffs: {objectId: '_root', type: 'map', props: {birds: {[`1@${actor}`]: {
          objectId: `1@${actor}`, type: 'list', edits: [
            {action: 'insert', index: 0, elemId: `2@${actor}`, opId: `2@${actor}`, value: {type: 'value', value: 'chaffinch'}}
          ]
        }}}}
      })
    })

    it('should include the latest state of a list', () => {
      const actor = uuid()
      const change1 = {actor, seq: 1, startOp: 1, time: 0, deps: [], ops: [
        {action: 'makeList', obj: '_root', key: 'birds', pred: []},
        {action: 'set', obj: `1@${actor}`, elemId: '_head',      insert: true, value: 'chaffinch', pred: []},
        {action: 'set', obj: `1@${actor}`, elemId: `2@${actor}`, insert: true, value: 'goldfinch', pred: []}
      ]}
      const change2 = {actor, seq: 2, startOp: 4, time: 0, deps: [hash(change1)], ops: [
        {action: 'del', obj: `1@${actor}`, elemId: `2@${actor}`, pred: [`2@${actor}`]},
        {action: 'set', obj: `1@${actor}`, elemId: `2@${actor}`, insert: true, value: 'greenfinch', pred: []},
        {action: 'set', obj: `1@${actor}`, elemId: `3@${actor}`, value: 'goldfinches!!', pred: [`3@${actor}`]}
      ]}
      const s1 = Backend.loadChanges(Backend.init(), [change1, change2].map(encodeChange))
      assert.deepStrictEqual(Backend.getPatch(s1), {
        clock: {[actor]: 2}, deps: [hash(change2)], maxOp: 6, pendingChanges: 0,
        diffs: {objectId: '_root', type: 'map', props: {birds: {[`1@${actor}`]: {
          objectId: `1@${actor}`, type: 'list',
          edits: [
            {action: 'insert', index: 0, elemId: `5@${actor}`, opId: `5@${actor}`, value: {type: 'value', value: 'greenfinch'}},
            {action: 'insert', index: 1, elemId: `3@${actor}`, opId: `6@${actor}`, value: {type: 'value', value: 'goldfinches!!'}}
          ]
        }}}}
      })
    })

    it('should handle conflicts on list elements', () => {
      const actor1 = '01234567', actor2 = '89abcdef'
      const change1 = {actor: actor1, seq: 1, startOp: 1, time: 0, deps: [], ops: [
        {action: 'makeList', obj: '_root', key: 'birds', pred: []},
        {action: 'set', obj: `1@${actor1}`, elemId: '_head',      insert: true, value: 'chaffinch', pred: []},
        {action: 'set', obj: `1@${actor1}`, elemId: `2@${actor1}`, insert: true, value: 'magpie', pred: []}
      ]}
      const change2 = {actor: actor1, seq: 2, startOp: 4, time: 0, deps: [hash(change1)], ops: [
        {action: 'set', obj: `1@${actor1}`, elemId: `2@${actor1}`, value: 'greenfinch', pred: [`2@${actor1}`]}
      ]}
      const change3 = {actor: actor2, seq: 1, startOp: 4, time: 0, deps: [hash(change1)], ops: [
        {action: 'set', obj: `1@${actor1}`, elemId: `2@${actor1}`, value: 'goldfinch', pred: [`2@${actor1}`]}
      ]}
      const s1 = Backend.loadChanges(Backend.init(), [change1, change2, change3].map(encodeChange))
      assert.deepStrictEqual(Backend.getPatch(s1), {
        clock: {[actor1]: 2, [actor2]: 1}, deps: [hash(change2), hash(change3)].sort(), maxOp: 4, pendingChanges: 0,
        diffs: {objectId: '_root', type: 'map', props: {birds: {[`1@${actor1}`]: {
          objectId: `1@${actor1}`, type: 'list',
          edits: [
            {action: 'insert', index: 0, elemId: `2@${actor1}`, opId: `4@${actor1}`, value: {type: 'value', value: 'greenfinch'}},
            {action: 'update', index: 0, opId: `4@${actor2}`, value: {type: 'value', value: 'goldfinch'}},
            {action: 'insert', index: 1, elemId: `3@${actor1}`, opId: `3@${actor1}`, value: {type: 'value', value: 'magpie'}}
          ]
        }}}}
      })
    })

    it('should handle nested maps in lists', () => {
      const actor = uuid()
      const change = {actor, seq: 1, startOp: 1, time: 0, deps: [], ops: [
        {action: 'makeList', obj: '_root', key: 'todos', pred: []},
        {action: 'makeMap', obj: `1@${actor}`, elemId: '_head', insert: true, pred: []},
        {action: 'set', obj: `2@${actor}`, key: 'title', value: 'water plants', pred: []},
        {action: 'set', obj: `2@${actor}`, key: 'done', value: false, pred: []}
      ]}
      const s1 = Backend.loadChanges(Backend.init(), [encodeChange(change)])
      assert.deepStrictEqual(Backend.getPatch(s1), {
        clock: {[actor]: 1}, deps: [hash(change)], maxOp: 4, pendingChanges: 0,
        diffs: {objectId: '_root', type: 'map', props: {todos: {[`1@${actor}`]: {
          objectId: `1@${actor}`, type: 'list',
          edits: [
            {action: 'insert', index: 0, elemId: `2@${actor}`, opId: `2@${actor}`, value: {
              type: 'map',
              objectId: `2@${actor}`,
              props: {
                title: {[`3@${actor}`]: {type: 'value', value: 'water plants'}},
                done:  {[`4@${actor}`]: {type: 'value', value: false}}
              }
            }}
          ]
        }}}}
      })
    })

    it('should include Date objects at the root', () => {
      const now = new Date()
      const actor = uuid(), change = {actor, seq: 1, startOp: 1, time: 0, deps: [], ops: [
        {action: 'set', obj: '_root', key: 'now', value: now.getTime(), datatype: 'timestamp', pred: []}
      ]}
      const s1 = Backend.loadChanges(Backend.init(), [encodeChange(change)])
      assert.deepStrictEqual(Backend.getPatch(s1), {
        clock: {[actor]: 1}, deps: [hash(change)], maxOp: 1, pendingChanges: 0,
        diffs: {objectId: '_root', type: 'map', props: {
          now: {[`1@${actor}`]: {type: 'value', value: now.getTime(), datatype: 'timestamp'}}
        }}
      })
    })

    it('should include Date objects in a list', () => {
      const now = new Date(), actor = uuid()
      const change = {actor, seq: 1, startOp: 1, time: 0, deps: [], ops: [
        {action: 'makeList', obj: '_root', key: 'list', pred: []},
        {action: 'set', obj: `1@${actor}`, elemId: '_head', insert: true, value: now.getTime(), datatype: 'timestamp', pred: []}
      ]}
      const s1 = Backend.loadChanges(Backend.init(), [encodeChange(change)])
      assert.deepStrictEqual(Backend.getPatch(s1), {
        clock: {[actor]: 1}, deps: [hash(change)], maxOp: 2, pendingChanges: 0,
        diffs: {objectId: '_root', type: 'map', props: {list: {[`1@${actor}`]: {
          objectId: `1@${actor}`, type: 'list', edits: [
            {action: 'insert', index: 0, elemId: `2@${actor}`, opId: `2@${actor}`,
             value: {type: 'value', value: now.getTime(), datatype: 'timestamp'}}
          ]
        }}}}
      })
    })

    it('should condense multiple inserts into a single edit', () => {
      const actor = uuid()
      const change1 = {actor, seq: 1, startOp: 1, time: 0, deps: [], ops: [
        {action: 'makeList', obj: '_root', key: 'birds', pred: []},
        {action: 'set', obj: `1@${actor}`, elemId: '_head',      insert: true, value: 'chaffinch', pred: []},
        {action: 'set', obj: `1@${actor}`, elemId: `2@${actor}`, insert: true, value: 'goldfinch', pred: []},
        {action: 'set', obj: `1@${actor}`, elemId: `3@${actor}`, insert: true, values: ['bullfinch', 'greenfinch'], pred: []}
      ]}
      const s1 = Backend.loadChanges(Backend.init(), [change1].map(encodeChange))
      assert.deepStrictEqual(Backend.getPatch(s1), {
        clock: {[actor]: 1}, deps: [hash(change1)], maxOp: 5, pendingChanges: 0,
        diffs: {objectId: '_root', type: 'map', props: {birds: {[`1@${actor}`]: {
          objectId: `1@${actor}`, type: 'list',
          edits: [
            {action: 'multi-insert', index: 0, elemId: `2@${actor}`, values: [
              'chaffinch',
              'goldfinch',
              'bullfinch',
              'greenfinch',
            ]}
          ]
        }}}}
      })
    })

    it('should use a multi-insert only for consecutive elemIds', () => {
      const actor = uuid()
      const change1 = {actor, seq: 1, startOp: 1, time: 0, deps: [], ops: [
        {action: 'makeList', obj: '_root', key: 'birds', pred: []},
        {action: 'set', obj: `1@${actor}`, elemId: '_head',      insert: true, value: 'chaffinch', pred: []},
        {action: 'set', obj: `1@${actor}`, elemId: `2@${actor}`, insert: true, value: 'goldfinch', pred: []},
        {action: 'set', obj: `1@${actor}`, elemId: '_head',      insert: true, values: ['bullfinch', 'greenfinch'], pred: []}
      ]}
      const s1 = Backend.loadChanges(Backend.init(), [change1].map(encodeChange))
      assert.deepStrictEqual(Backend.getPatch(s1), {
        clock: {[actor]: 1}, deps: [hash(change1)], maxOp: 5, pendingChanges: 0,
        diffs: {objectId: '_root', type: 'map', props: {birds: {[`1@${actor}`]: {
          objectId: `1@${actor}`, type: 'list', edits: [
            {action: 'multi-insert', index: 0, elemId: `4@${actor}`, values: ['bullfinch', 'greenfinch']},
            {action: 'multi-insert', index: 2, elemId: `2@${actor}`, values: ['chaffinch', 'goldfinch']}
          ]
        }}}}
      })
    })
  })
})<|MERGE_RESOLUTION|>--- conflicted
+++ resolved
@@ -531,11 +531,7 @@
       assert.deepStrictEqual(patch1, {
         actor: '111111', seq: 1, clock: {'111111': 1}, deps: [], maxOp: 1, pendingChanges: 0,
         diffs: {objectId: '_root', type: 'map', props: {
-<<<<<<< HEAD
-          bird: {'1@111111': {value: 'magpie'}}
-=======
-          bird: {['1@111111']: {type: 'value', value: 'magpie'}}
->>>>>>> 4c425c1c
+          bird: {'1@111111': {type: 'value', value: 'magpie'}}
         }}
       })
       assert.deepStrictEqual(changes01, [{
@@ -686,17 +682,11 @@
       assert.deepStrictEqual(patch2, {
         actor: '111111', seq: 2, clock: {'111111': 2}, deps: [], maxOp: 3, pendingChanges: 0,
         diffs: {objectId: '_root', type: 'map', props: {
-<<<<<<< HEAD
           birds: {'1@111111': {objectId: '1@111111', type: 'list',
-            edits: [{action: 'insert', index: 0, elemId: '2@111111'}, {action: 'remove', index: 0}],
-            props: {}}}
-=======
-          birds: {['1@111111']: {objectId: '1@111111', type: 'list',
             edits: [
               {action: 'insert', index: 0, elemId: '2@111111', opId: '2@111111', value: {type: 'value', value: 'magpie'}},
               {action: 'remove', index: 0, count: 1}],
           }}
->>>>>>> 4c425c1c
         }}
       })
       assert.deepStrictEqual(changes, [{
@@ -725,11 +715,7 @@
       assert.deepStrictEqual(patch2, {
         clock: {'111111': 1}, deps: [hash(change1)], maxOp: 1, pendingChanges: 0,
         diffs: {objectId: '_root', type: 'map', props: {
-<<<<<<< HEAD
-          longString: {'1@111111': {value: longString}}
-=======
-          longString: {['1@111111']: {type: 'value', value: longString}}
->>>>>>> 4c425c1c
+          longString: {'1@111111': {type: 'value', value: longString}}
         }}
       })
     })
@@ -805,11 +791,7 @@
       assert.deepStrictEqual(patch, {
         clock: {'111111': 1}, deps: [hash(change1)], maxOp: 1, pendingChanges: 0,
         diffs: {objectId: '_root', type: 'map', props: {
-<<<<<<< HEAD
-          longString: {'1@111111': {value: longString}}
-=======
-          longString: {['1@111111']: {type: 'value', value: longString}}
->>>>>>> 4c425c1c
+          longString: {'1@111111': {type: 'value', value: longString}}
         }}
       })
     })
