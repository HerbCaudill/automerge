const assert = require('assert')
const Automerge = require('../src/automerge')
const Backend = Automerge.Backend
const { encodeChange, decodeChange } = require('../backend/columnar')
const uuid = require('../src/uuid')
const ROOT_ID = '00000000-0000-0000-0000-000000000000'

function hash(change) {
  return decodeChange(encodeChange(change)).hash
}

describe('Automerge.Backend', () => {
  describe('incremental diffs', () => {
    it('should assign to a key in a map', () => {
      const actor = uuid()
      const change1 = {actor, seq: 1, startOp: 1, time: 0, deps: [], ops: [
        {action: 'set', obj: ROOT_ID, key: 'bird', value: 'magpie', pred: []}
      ]}
      const s0 = Backend.init()
      const [s1, patch1] = Backend.applyChanges(s0, [encodeChange(change1)])
      assert.deepStrictEqual(patch1, {
<<<<<<< HEAD
        version: 1, clock: {[actor]: 1}, deps: [hash(change1)], canUndo: false, canRedo: false, maxOp: 1,
=======
        version: 1, clock: {[actor]: 1}, deps: [hash(change1)],
>>>>>>> 536208b7
        diffs: {objectId: ROOT_ID, type: 'map', props: {
          bird: {[`1@${actor}`]: {value: 'magpie'}}
        }}
      })
    })

    it('should increment a key in a map', () => {
      const actor = uuid()
      const change1 = {actor, seq: 1, startOp: 1, time: 0, deps: [], ops: [
        {action: 'set', obj: ROOT_ID, key: 'counter', value: 1, datatype: 'counter', pred: []}
      ]}
      const change2 = {actor, seq: 2, startOp: 2, time: 0, deps: [hash(change1)], ops: [
        {action: 'inc', obj: ROOT_ID, key: 'counter', value: 2, pred: [`1@${actor}`]}
      ]}
      const s0 = Backend.init()
      const [s1, patch1] = Backend.applyChanges(s0, [encodeChange(change1)])
      const [s2, patch2] = Backend.applyChanges(s1, [encodeChange(change2)])
      assert.deepStrictEqual(patch2, {
<<<<<<< HEAD
        version: 2, clock: {[actor]: 2}, deps: [hash(change2)], canUndo: false, canRedo: false, maxOp: 2,
=======
        version: 2, clock: {[actor]: 2}, deps: [hash(change2)],
>>>>>>> 536208b7
        diffs: {objectId: ROOT_ID, type: 'map', props: {
          counter: {[`1@${actor}`]: {value: 3, datatype: 'counter'}}
        }}
      })
    })

    it('should make a conflict on assignment to the same key', () => {
      const change1 = {actor: '111111', seq: 1, startOp: 1, time: 0, deps: [], ops: [
        {action: 'set', obj: ROOT_ID, key: 'bird', value: 'magpie', pred: []}
      ]}
      const change2 = {actor: '222222', seq: 1, startOp: 2, time: 0, deps: [hash(change1)], ops: [
        {action: 'set', obj: ROOT_ID, key: 'bird', value: 'blackbird', pred: []}
      ]}
      const s0 = Backend.init()
      const [s1, patch1] = Backend.applyChanges(s0, [encodeChange(change1)])
      const [s2, patch2] = Backend.applyChanges(s1, [encodeChange(change2)])
      assert.deepStrictEqual(patch2, {
<<<<<<< HEAD
        version: 2, clock: {111111: 1, 222222: 1}, deps: [hash(change2)], canUndo: false, canRedo: false, maxOp: 2,
=======
        version: 2, clock: {111111: 1, 222222: 1}, deps: [hash(change2)],
>>>>>>> 536208b7
        diffs: {objectId: ROOT_ID, type: 'map', props: {
          bird: {'1@111111': {value: 'magpie'}, '2@222222': {value: 'blackbird'}}
        }}
      })
    })

    it('should delete a key from a map', () => {
      const actor = uuid()
      const change1 = {actor, seq: 1, startOp: 1, time: 0, deps: [], ops: [
        {action: 'set', obj: ROOT_ID, key: 'bird', value: 'magpie', pred: []}
      ]}
      const change2 = {actor, seq: 2, startOp: 2, time: 0, deps: [hash(change1)], ops: [
        {action: 'del', obj: ROOT_ID, key: 'bird', pred: [`1@${actor}`]}
      ]}
      const s0 = Backend.init()
      const [s1, patch1] = Backend.applyChanges(s0, [encodeChange(change1)])
      const [s2, patch2] = Backend.applyChanges(s1, [encodeChange(change2)])
      assert.deepStrictEqual(patch2, {
<<<<<<< HEAD
        version: 2, clock: {[actor]: 2}, deps: [hash(change2)], canUndo: false, canRedo: false, maxOp: 2,
=======
        version: 2, clock: {[actor]: 2}, deps: [hash(change2)],
>>>>>>> 536208b7
        diffs: {objectId: ROOT_ID, type: 'map', props: {bird: {}}}
      })
    })

    it('should create nested maps', () => {
      const actor = uuid()
      const change1 = {actor, seq: 1, startOp: 1, time: 0, deps: [], ops: [
        {action: 'makeMap', obj: ROOT_ID, key: 'birds', pred: []},
        {action: 'set', obj: `1@${actor}`, key: 'wrens', value: 3, pred: []}
      ]}
      const s0 = Backend.init()
      const [s1, patch1] = Backend.applyChanges(s0, [encodeChange(change1)])
      assert.deepStrictEqual(patch1, {
<<<<<<< HEAD
        version: 1, clock: {[actor]: 1}, deps: [hash(change1)], canUndo: false, canRedo: false, maxOp: 2,
=======
        version: 1, clock: {[actor]: 1}, deps: [hash(change1)],
>>>>>>> 536208b7
        diffs: {objectId: ROOT_ID, type: 'map', props: {birds: {[`1@${actor}`]: {
          objectId: `1@${actor}`, type: 'map', props: {wrens: {[`2@${actor}`]: {value: 3}}}
        }}}}
      })
    })

    it('should assign to keys in nested maps', () => {
      const actor = uuid()
      const change1 = {actor, seq: 1, startOp: 1, time: 0, deps: [], ops: [
        {action: 'makeMap', obj: ROOT_ID, key: 'birds', pred: []},
        {action: 'set', obj: `1@${actor}`, key: 'wrens', value: 3, pred: []}
      ]}
      const change2 = {actor, seq: 2, startOp: 3, time: 0, deps: [hash(change1)], ops: [
        {action: 'set', obj: `1@${actor}`, key: 'sparrows', value: 15, pred: []}
      ]}
      const s0 = Backend.init()
      const [s1, patch1] = Backend.applyChanges(s0, [encodeChange(change1)])
      const [s2, patch2] = Backend.applyChanges(s1, [encodeChange(change2)])
      assert.deepStrictEqual(patch2, {
<<<<<<< HEAD
        version: 2, clock: {[actor]: 2}, deps: [hash(change2)], canUndo: false, canRedo: false, maxOp: 3,
=======
        version: 2, clock: {[actor]: 2}, deps: [hash(change2)],
>>>>>>> 536208b7
        diffs: {objectId: ROOT_ID, type: 'map', props: {birds: {[`1@${actor}`]: {
          objectId: `1@${actor}`, type: 'map', props: {sparrows: {[`3@${actor}`]: {value: 15}}}
        }}}}
      })
    })

    it('should create lists', () => {
      const actor = uuid()
      const change1 = {actor, seq: 1, startOp: 1, time: 0, deps: [], ops: [
        {action: 'makeList', obj: ROOT_ID, key: 'birds', pred: []},
        {action: 'set', obj: `1@${actor}`, key: '_head', insert: true, value: 'chaffinch', pred: []}
      ]}
      const s0 = Backend.init()
      const [s1, patch1] = Backend.applyChanges(s0, [encodeChange(change1)])
      assert.deepStrictEqual(patch1, {
<<<<<<< HEAD
        version: 1, clock: {[actor]: 1}, deps: [hash(change1)], canUndo: false, canRedo: false, maxOp: 2,
=======
        version: 1, clock: {[actor]: 1}, deps: [hash(change1)],
>>>>>>> 536208b7
        diffs: {objectId: ROOT_ID, type: 'map', props: {birds: {[`1@${actor}`]: {
          objectId: `1@${actor}`, type: 'list',
          edits: [{action: 'insert', index: 0}],
          props: {0: {[`2@${actor}`]: {value: 'chaffinch'}}}
        }}}}
      })
    })

    it('should apply updates inside lists', () => {
      const actor = uuid()
      const change1 = {actor, seq: 1, startOp: 1, time: 0, deps: [], ops: [
        {action: 'makeList', obj: ROOT_ID, key: 'birds', pred: []},
        {action: 'set', obj: `1@${actor}`, key: '_head', insert: true, value: 'chaffinch', pred: []}
      ]}
      const change2 = {actor, seq: 2, startOp: 3, time: 0, deps: [hash(change1)], ops: [
        {action: 'set', obj: `1@${actor}`, key: `2@${actor}`, value: 'greenfinch', pred: [`2@${actor}`]}
      ]}
      const s0 = Backend.init()
      const [s1, patch1] = Backend.applyChanges(s0, [encodeChange(change1)])
      const [s2, patch2] = Backend.applyChanges(s1, [encodeChange(change2)])
      assert.deepStrictEqual(patch2, {
<<<<<<< HEAD
        version: 2, clock: {[actor]: 2}, deps: [hash(change2)], canUndo: false, canRedo: false, maxOp: 3,
=======
        version: 2, clock: {[actor]: 2}, deps: [hash(change2)],
>>>>>>> 536208b7
        diffs: {objectId: ROOT_ID, type: 'map', props: {birds: {[`1@${actor}`]: {
          objectId: `1@${actor}`, type: 'list', edits: [],
          props: {0: {[`3@${actor}`]: {value: 'greenfinch'}}}
        }}}}
      })
    })

    it('should delete list elements', () => {
      const actor = uuid()
      const change1 = {actor, seq: 1, startOp: 1, time: 0, deps: [], ops: [
        {action: 'makeList', obj: ROOT_ID, key: 'birds', pred: []},
        {action: 'set', obj: `1@${actor}`, key: '_head', insert: true, value: 'chaffinch', pred: []}
      ]}
      const change2 = {actor, seq: 2, startOp: 3, time: 0, deps: [hash(change1)], ops: [
        {action: 'del', obj: `1@${actor}`, key: `2@${actor}`, pred: [`2@${actor}`]}
      ]}
      const s0 = Backend.init()
      const [s1, patch1] = Backend.applyChanges(s0, [encodeChange(change1)])
      const [s2, patch2] = Backend.applyChanges(s1, [encodeChange(change2)])
      assert.deepStrictEqual(patch2, {
<<<<<<< HEAD
        version: 2, clock: {[actor]: 2}, deps: [hash(change2)], canUndo: false, canRedo: false, maxOp: 3,
=======
        version: 2, clock: {[actor]: 2}, deps: [hash(change2)],
>>>>>>> 536208b7
        diffs: {objectId: ROOT_ID, type: 'map', props: {birds: {[`1@${actor}`]: {
          objectId: `1@${actor}`, type: 'list', props: {},
          edits: [{action: 'remove', index: 0}]
        }}}}
      })
    })

    it('should handle list element insertion and deletion in the same change', () => {
      const actor = uuid()
      const change1 = {actor, seq: 1, startOp: 1, time: 0, deps: [], ops: [
        {action: 'makeList', obj: ROOT_ID, key: 'birds', pred: []}
      ]}
      const change2 = {actor, seq: 2, startOp: 2, time: 0, deps: [hash(change1)], ops: [
        {action: 'set', obj: `1@${actor}`, key: '_head', insert: true, value: 'chaffinch', pred: []},
        {action: 'del', obj: `1@${actor}`, key: `2@${actor}`, pred: [`2@${actor}`]}
      ]}
      const s0 = Backend.init()
      const [s1, patch1] = Backend.applyChanges(s0, [encodeChange(change1)])
      const [s2, patch2] = Backend.applyChanges(s1, [encodeChange(change2)])
      assert.deepStrictEqual(patch2, {
<<<<<<< HEAD
        version: 2, clock: {[actor]: 2}, deps: [hash(change2)], canUndo: false, canRedo: false, maxOp: 3,
=======
        version: 2, clock: {[actor]: 2}, deps: [hash(change2)],
>>>>>>> 536208b7
        diffs: {objectId: ROOT_ID, type: 'map', props: {birds: {[`1@${actor}`]: {
          objectId: `1@${actor}`, type: 'list', edits: [
            {action: 'insert', index: 0}, {action: 'remove', index: 0}
          ], props: {}
        }}}}
      })
    })

    it('should handle changes within conflicted objects', () => {
      const actor1 = uuid(), actor2 = uuid()
      const change1 = {actor: actor1, seq: 1, startOp: 1, time: 0, deps: [], ops: [
        {action: 'makeList', obj: ROOT_ID, key: 'conflict', pred: []}
      ]}
      const change2 = {actor: actor2, seq: 1, startOp: 1, time: 0, deps: [], ops: [
        {action: 'makeMap',  obj: ROOT_ID, key: 'conflict', pred: []}
      ]}
      const change3 = {actor: actor2, seq: 2, startOp: 2, time: 0, deps: [hash(change2)], ops: [
        {action: 'set', obj: `1@${actor2}`, key: 'sparrows', value: 12, pred: []}
      ]}
      const s0 = Backend.init()
      const [s1, patch1] = Backend.applyChanges(s0, [encodeChange(change1)])
      const [s2, patch2] = Backend.applyChanges(s1, [encodeChange(change2)])
      const [s3, patch3] = Backend.applyChanges(s2, [encodeChange(change3)])
      assert.deepStrictEqual(patch3, {
<<<<<<< HEAD
        version: 3, clock: {[actor1]: 1, [actor2]: 2}, maxOp: 2,
        deps: [hash(change1), hash(change3)].sort(), canUndo: false, canRedo: false,
=======
        version: 3, clock: {[actor1]: 1, [actor2]: 2},
        deps: [hash(change1), hash(change3)].sort(),
>>>>>>> 536208b7
        diffs: {objectId: ROOT_ID, type: 'map', props: {conflict: {
          [`1@${actor1}`]: {objectId: `1@${actor1}`, type: 'list'},
          [`1@${actor2}`]: {objectId: `1@${actor2}`, type: 'map', props: {sparrows: {[`2@${actor2}`]: {value: 12}}}}
        }}}
      })
    })

    it('should support Date objects at the root', () => {
      const now = new Date()
      const actor = uuid(), change = {actor, seq: 1, startOp: 1, time: 0, deps: [], ops: [
        {action: 'set', obj: ROOT_ID, key: 'now', value: now.getTime(), datatype: 'timestamp', pred: []}
      ]}
      const s0 = Backend.init()
      const [s1, patch] = Backend.applyChanges(s0, [encodeChange(change)])
      assert.deepStrictEqual(patch, {
<<<<<<< HEAD
        version: 1, clock: {[actor]: 1}, deps: [hash(change)], canUndo: false, canRedo: false, maxOp: 1,
=======
        version: 1, clock: {[actor]: 1}, deps: [hash(change)],
>>>>>>> 536208b7
        diffs: {objectId: ROOT_ID, type: 'map', props: {
          now: {[`1@${actor}`]: {value: now.getTime(), datatype: 'timestamp'}}
        }}
      })
    })

    it('should support Date objects in a list', () => {
      const now = new Date(), actor = uuid()
      const change = {actor, seq: 1, startOp: 1, time: 0, deps: [], ops: [
        {action: 'makeList', obj: ROOT_ID, key: 'list', pred: []},
        {action: 'set', obj: `1@${actor}`, key: '_head', insert: true, value: now.getTime(), datatype: 'timestamp', pred: []}
      ]}
      const s0 = Backend.init()
      const [s1, patch] = Backend.applyChanges(s0, [encodeChange(change)])
      assert.deepStrictEqual(patch, {
<<<<<<< HEAD
        version: 1, clock: {[actor]: 1}, deps: [hash(change)], canUndo: false, canRedo: false, maxOp: 2,
=======
        version: 1, clock: {[actor]: 1}, deps: [hash(change)],
>>>>>>> 536208b7
        diffs: {objectId: ROOT_ID, type: 'map', props: {list: {[`1@${actor}`]: {
          objectId: `1@${actor}`, type: 'list',
          edits: [{action: 'insert', index: 0}],
          props: {0: {[`2@${actor}`]: {value: now.getTime(), datatype: 'timestamp'}}}
        }}}}
      })
    })
  })

  describe('applyLocalChange()', () => {
    it('should apply change requests', () => {
      const change1 = {requestType: 'change', actor: '111111', seq: 1, time: 0, version: 0, ops: [
        {action: 'set', obj: ROOT_ID, key: 'bird', value: 'magpie'}
      ]}
      const s0 = Backend.init()
      const [s1, patch1] = Backend.applyLocalChange(s0, change1)
      const changes01 = Backend.getChanges(s1, []).map(decodeChange)
      assert.deepStrictEqual(patch1, {
<<<<<<< HEAD
        actor: '111111', seq: 1, version: 1, clock: {'111111': 1}, deps: [changes01[0].hash], canUndo: true, canRedo: false, maxOp: 1,
=======
        actor: '111111', seq: 1, version: 1, clock: {'111111': 1}, deps: [changes01[0].hash],
>>>>>>> 536208b7
        diffs: {objectId: ROOT_ID, type: 'map', props: {
          bird: {['1@111111']: {value: 'magpie'}}
        }}
      })
      assert.deepStrictEqual(changes01, [{
        hash: '442651a167f5f362db4e2b33c5ce276e9d327170633a4f798d6cec353ac0d76c',
        actor: '111111', seq: 1, startOp: 1, time: 0, message: '', deps: [], ops: [
          {action: 'set', obj: ROOT_ID, key: 'bird', insert: false, value: 'magpie', pred: []}
        ]
      }])
    })

    it('should throw an exception on duplicate requests', () => {
      const actor = uuid()
      const change1 = {requestType: 'change', actor, seq: 1, time: 0, version: 0, ops: [
        {action: 'set', obj: ROOT_ID, key: 'bird', value: 'magpie'}
      ]}
      const change2 = {requestType: 'change', actor, seq: 2, time: 0, version: 0, ops: [
        {action: 'set', obj: ROOT_ID, key: 'bird', value: 'jay'}
      ]}
      const s0 = Backend.init()
      const [s1, patch1] = Backend.applyLocalChange(s0, change1)
      const [s2, patch2] = Backend.applyLocalChange(s1, change2)
      assert.throws(() => Backend.applyLocalChange(s2, change1), /Change request has already been applied/)
      assert.throws(() => Backend.applyLocalChange(s2, change2), /Change request has already been applied/)
    })

    it('should handle frontend and backend changes happening concurrently', () => {
      const local1 = {requestType: 'change', actor: '111111', seq: 1, time: 0, version: 0, ops: [
        {action: 'set', obj: ROOT_ID, key: 'bird', value: 'magpie'}
      ]}
      const local2 = {requestType: 'change', actor: '111111', seq: 2, time: 0, version: 0, ops: [
        {action: 'set', obj: ROOT_ID, key: 'bird', value: 'jay'}
      ]}
      const remote1 = {actor: '222222', seq: 1, startOp: 1, time: 0, deps: [], ops: [
        {action: 'set', obj: ROOT_ID, key: 'fish', value: 'goldfish', pred: []}
      ]}
      const s0 = Backend.init()
      const [s1, patch1] = Backend.applyLocalChange(s0, local1)
      const changes01 = Backend.getChanges(s1, []).map(decodeChange)
      const [s2, patch2] = Backend.applyChanges(s1, [encodeChange(remote1)])
      const changes12 = Backend.getChanges(s2, [changes01[0].hash]).map(decodeChange)
      const [s3, patch3] = Backend.applyLocalChange(s2, local2)
      const changes23 = Backend.getChanges(s3, [changes01[0].hash, changes12[0].hash]).map(decodeChange)
      assert.deepStrictEqual(changes01, [{
        hash: '442651a167f5f362db4e2b33c5ce276e9d327170633a4f798d6cec353ac0d76c',
        actor: '111111', seq: 1, startOp: 1, time: 0, message: '', deps: [], ops: [
          {action: 'set', obj: ROOT_ID, key: 'bird', insert: false, value: 'magpie', pred: []}
        ]
      }])
      assert.deepStrictEqual(changes12, [{
        hash: '51fbd2710738fdadf426befb08befea5816196715e457b64bde3d5d621d725d4',
        actor: '222222', seq: 1, startOp: 1, time: 0, message: '', deps: [], ops: [
          {action: 'set', obj: ROOT_ID, key: 'fish', insert: false, value: 'goldfish', pred: []}
        ]
      }])
      assert.deepStrictEqual(changes23, [{
        hash: '64b47cbb40ae01dc35e416d028ef30584312746e4658b102b955568b8e69aabb',
        actor: '111111', seq: 2, startOp: 2, time: 0, message: '', deps: [changes01[0].hash], ops: [
          {action: 'set', obj: ROOT_ID, key: 'bird', insert: false, value: 'jay', pred: ['1@111111']}
        ]
      }])
    })

    it('should detect conflicts based on the frontend version', () => {
      const local1 = {requestType: 'change', actor: '111111', seq: 1, time: 0, version: 0, ops: [
        {action: 'set', obj: ROOT_ID, key: 'bird', value: 'goldfinch'}
      ]}
      // remote1 depends on local1; the deps field is filled in below when we've computed the hash
      const remote1 = {actor: '222222', seq: 1, startOp: 2, time: 0, deps: [], ops: [
        {action: 'set', obj: ROOT_ID, key: 'bird', value: 'magpie', pred: ['1@111111']}
      ]}
      // local2 is concurrent with remote1 (because version < 2)
      const local2 = {requestType: 'change', actor: '111111', seq: 2, time: 0, version: 1, ops: [
        {action: 'set', obj: ROOT_ID, key: 'bird', value: 'jay'}
      ]}
      const s0 = Backend.init()
      const [s1, patch1] = Backend.applyLocalChange(s0, local1)
      const changes01 = Backend.getChanges(s1, []).map(decodeChange)
      remote1.deps.push(changes01[0].hash)
      const [s2, patch2] = Backend.applyChanges(s1, [encodeChange(remote1)])
      const changes12 = Backend.getChanges(s2, [changes01[0].hash]).map(decodeChange)
      const [s3, patch3] = Backend.applyLocalChange(s2, local2)
      const changes23 = Backend.getChanges(s3, [changes12[0].hash]).map(decodeChange)
      assert.deepStrictEqual(patch3, {
<<<<<<< HEAD
        actor: '111111', seq: 2, version: 3, clock: {'111111': 2, '222222': 1}, maxOp: 2,
        deps: [changes23[0].hash, hash(remote1)].sort(), canUndo: true, canRedo: false,
=======
        actor: '111111', seq: 2, version: 3, clock: {'111111': 2, '222222': 1},
        deps: [changes23[0].hash, hash(remote1)].sort(),
>>>>>>> 536208b7
        diffs: {objectId: ROOT_ID, type: 'map', props: {
          bird: {'2@222222': {value: 'magpie'}, '2@111111': {value: 'jay'}}
        }}
      })
      assert.deepStrictEqual(changes23, [{
        hash: '1387476c317fff61163e9ed885f7856688efc24be664f8da69bcd577fc8db732',
        actor: '111111', seq: 2, startOp: 2, time: 0, message: '', deps: [changes01[0].hash], ops: [
          {action: 'set', obj: ROOT_ID, key: 'bird', insert: false, value: 'jay', pred: ['1@111111']}
        ]
      }])
    })

    it('should transform list indexes into element IDs', () => {
      const remote1 = {actor: '222222', seq: 1, startOp: 1, time: 0, deps: [], ops: [
        {obj: ROOT_ID, action: 'makeList', key: 'birds', pred: []}
      ]}
      const remote2 = {actor: '222222', seq: 2, startOp: 2, time: 0, deps: [hash(remote1)], ops: [
        {obj: '1@222222', action: 'set', key: '_head', insert: true, value: 'magpie', pred: []}
      ]}
      const local1 = {requestType: 'change', actor: '111111', seq: 1, time: 0, version: 1, ops: [
        {obj: '1@222222', action: 'set', key: 0, insert: true, value: 'goldfinch'}
      ]}
      const local2 = {requestType: 'change', actor: '111111', seq: 2, time: 0, version: 1, ops: [
        {obj: '1@222222', action: 'set', key: 1, insert: true, value: 'wagtail'}
      ]}
      const local3 = {requestType: 'change', actor: '111111', seq: 3, time: 0, version: 4, ops: [
        {obj: '1@222222', action: 'set', key: 0, value: 'Magpie'},
        {obj: '1@222222', action: 'set', key: 1, value: 'Goldfinch'}
      ]}
      const s0 = Backend.init()
      const [s1, patch1] = Backend.applyChanges(s0, [encodeChange(remote1)])
      const [s2, patch2] = Backend.applyLocalChange(s1, local1)
      const changes12 = Backend.getChanges(s2, [hash(remote1)]).map(decodeChange)
      const [s3, patch3] = Backend.applyChanges(s2, [encodeChange(remote2)])
      const [s4, patch4] = Backend.applyLocalChange(s3, local2)
      const changes34 = Backend.getChanges(s4, [hash(remote2), changes12[0].hash]).map(decodeChange)
      const [s5, patch5] = Backend.applyLocalChange(s4, local3)
      const changes45 = Backend.getChanges(s5, [hash(remote2), changes34[0].hash]).map(decodeChange)
      assert.deepStrictEqual(changes12, [{
        hash: '9e4bfa0cfa532c4b0c0d4a98edb2b833753d23978122f632da42d4cad81062ea',
        actor: '111111', seq: 1, startOp: 2, time: 0, message: '', deps: [hash(remote1)], ops: [
          {obj: '1@222222', action: 'set', key: '_head', insert: true, value: 'goldfinch', pred: []}
        ]
      }])
      assert.deepStrictEqual(changes34, [{
        hash: '989560a58e050781303f27751fca5db6b68e3435eaeb628468d87bb18368384f',
        actor: '111111', seq: 2, startOp: 3, time: 0, message: '', deps: [changes12[0].hash], ops: [
          {obj: '1@222222', action: 'set', key: '2@111111', insert: true, value: 'wagtail', pred: []}
        ]
      }])
      assert.deepStrictEqual(changes45, [{
        hash: 'dd37ad188ecda7986467e8ff382667d3417cf5962bbbba9ddc7eb6fc049f718c',
        actor: '111111', seq: 3, startOp: 4, time: 0, message: '',
        deps: [hash(remote2), changes34[0].hash].sort(), ops: [
          {obj: '1@222222', action: 'set', key: '2@222222', insert: false, value: 'Magpie',    pred: ['2@222222']},
          {obj: '1@222222', action: 'set', key: '2@111111', insert: false, value: 'Goldfinch', pred: ['2@111111']}
        ]
      }])
    })

    it('should handle list element insertion and deletion in the same change', () => {
      const local1 = {requestType: 'change', actor: '111111', seq: 1, startOp: 1, time: 0, version: 0, ops: [
        {obj: ROOT_ID, action: 'makeList', key: 'birds'}
      ]}
      const local2 = {requestType: 'change', actor: '111111', seq: 2, startOp: 2, time: 0, version: 0, ops: [
        {obj: '1@111111', action: 'set', key: 0, insert: true, value: 'magpie'},
        {obj: '1@111111', action: 'del', key: 0}
      ]}
      const s0 = Backend.init()
      const [s1, patch1] = Backend.applyLocalChange(s0, local1)
      const [s2, patch2] = Backend.applyLocalChange(s1, local2)
      const changes = Backend.getChanges(s2, []).map(decodeChange)
      assert.deepStrictEqual(patch2, {
<<<<<<< HEAD
        actor: '111111', seq: 2, version: 2, clock: {'111111': 2},
        deps: [changes[1].hash], canUndo: true, canRedo: false, maxOp: 3,
=======
        actor: '111111', seq: 2, version: 2, clock: {'111111': 2}, deps: [changes[1].hash],
>>>>>>> 536208b7
        diffs: {objectId: ROOT_ID, type: 'map', props: {
          birds: {['1@111111']: {objectId: '1@111111', type: 'list',
            edits: [{action: 'insert', index: 0}, {action: 'remove', index: 0}],
            props: {}
          }}
        }}
      })
      assert.deepStrictEqual(changes, [{
        hash: changes[0].hash, actor: '111111', seq: 1, startOp: 1, time: 0, message: '', deps: [], ops: [
          {obj: ROOT_ID, action: 'makeList', key: 'birds', insert: false, pred: []}
        ]
      }, {
        hash: 'e4ac64e701a14d92b3096cfa9763178f9b778039b596189e3e7efbdd1b2f0b35',
        actor: '111111', seq: 2, startOp: 2, time: 0, message: '', deps: [changes[0].hash], ops: [
          {obj: '1@111111', action: 'set', key: '_head', insert: true, value: 'magpie', pred: []},
          {obj: '1@111111', action: 'del', key: '2@111111', insert: false, pred: ['2@111111']}
        ]
      }])
    })
  })

  describe('getPatch()', () => {
    it('should include the most recent value for a key', () => {
      const actor = uuid()
      const change1 = {actor, seq: 1, startOp: 1, time: 0, deps: [], ops: [
        {action: 'set', obj: ROOT_ID, key: 'bird', value: 'magpie', pred: []}
      ]}
      const change2 = {actor, seq: 2, startOp: 2, time: 0, deps: [hash(change1)], ops: [
        {action: 'set', obj: ROOT_ID, key: 'bird', value: 'blackbird', pred: [`1@${actor}`]}
      ]}
      const s1 = Backend.loadChanges(Backend.init(), [change1, change2].map(encodeChange))
      assert.deepStrictEqual(Backend.getPatch(s1), {
<<<<<<< HEAD
        version: 0, clock: {[actor]: 2}, deps: [hash(change2)], canUndo: false, canRedo: false, maxOp: 2,
=======
        version: 0, clock: {[actor]: 2}, deps: [hash(change2)],
>>>>>>> 536208b7
        diffs: {objectId: ROOT_ID, type: 'map', props: {
          bird: {[`2@${actor}`]: {value: 'blackbird'}}
        }}
      })
    })

    it('should include conflicting values for a key', () => {
      const change1 = {actor: '111111', seq: 1, startOp: 1, time: 0, deps: [], ops: [
        {action: 'set', obj: ROOT_ID, key: 'bird', value: 'magpie', pred: []}
      ]}
      const change2 = {actor: '222222', seq: 1, startOp: 1, time: 0, deps: [], ops: [
        {action: 'set', obj: ROOT_ID, key: 'bird', value: 'blackbird', pred: []}
      ]}
      const s1 = Backend.loadChanges(Backend.init(), [change1, change2].map(encodeChange))
      assert.deepStrictEqual(Backend.getPatch(s1), {
<<<<<<< HEAD
        version: 0, clock: {111111: 1, 222222: 1},
        deps: [hash(change1), hash(change2)].sort(), canUndo: false, canRedo: false, maxOp: 1,
=======
        version: 0, clock: {111111: 1, 222222: 1}, deps: [hash(change1), hash(change2)].sort(),
>>>>>>> 536208b7
        diffs: {objectId: ROOT_ID, type: 'map', props: {
          bird: {'1@111111': {value: 'magpie'}, '1@222222': {value: 'blackbird'}}
        }}
      })
    })

    it('should handle counter increments at a key in a map', () => {
      const actor = uuid()
      const change1 = {actor, seq: 1, startOp: 1, time: 0, deps: [], ops: [
        {action: 'set', obj: ROOT_ID, key: 'counter', value: 1, datatype: 'counter', pred: []}
      ]}
      const change2 = {actor, seq: 2, startOp: 2, time: 0, deps: [hash(change1)], ops: [
        {action: 'inc', obj: ROOT_ID, key: 'counter', value: 2, pred: [`1@${actor}`]}
      ]}
      const s1 = Backend.loadChanges(Backend.init(), [change1, change2].map(encodeChange))
      assert.deepStrictEqual(Backend.getPatch(s1), {
<<<<<<< HEAD
        version: 0, clock: {[actor]: 2}, deps: [hash(change2)], canUndo: false, canRedo: false, maxOp: 2,
=======
        version: 0, clock: {[actor]: 2}, deps: [hash(change2)],
>>>>>>> 536208b7
        diffs: {objectId: ROOT_ID, type: 'map', props: {
          counter: {[`1@${actor}`]: {value: 3, datatype: 'counter'}}
        }}
      })
    })

    it('should handle deletion of a counter', () => {
      const actor = uuid()
      const change1 = {actor, seq: 1, startOp: 1, time: 0, deps: [], ops: [
        {action: 'set', obj: ROOT_ID, key: 'counter', value: 1, datatype: 'counter', pred: []}
      ]}
      const change2 = {actor, seq: 2, startOp: 2, time: 0, deps: [hash(change1)], ops: [
        {action: 'inc', obj: ROOT_ID, key: 'counter', value: 2, pred: [`1@${actor}`]}
      ]}
      const change3 = {actor, seq: 3, startOp: 3, time: 0, deps: [hash(change2)], ops: [
        {action: 'del', obj: ROOT_ID, key: 'counter', pred: [`1@${actor}`]}
      ]}
      const s1 = Backend.loadChanges(Backend.init(), [change1, change2, change3].map(encodeChange))
      assert.deepStrictEqual(Backend.getPatch(s1), {
<<<<<<< HEAD
        version: 0, clock: {[actor]: 3}, deps: [hash(change3)], canUndo: false, canRedo: false, maxOp: 3,
=======
        version: 0, clock: {[actor]: 3}, deps: [hash(change3)],
>>>>>>> 536208b7
        diffs: {objectId: ROOT_ID, type: 'map'}
      })
    })

    it('should create nested maps', () => {
      const actor = uuid()
      const change1 = {actor, seq: 1, startOp: 1, time: 0, deps: [], ops: [
        {action: 'makeMap', obj: ROOT_ID, key: 'birds', pred: []},
        {action: 'set', obj: `1@${actor}`, key: 'wrens', value: 3,     pred: []}
      ]}
      const change2 = {actor, seq: 2, startOp: 3, time: 0, deps: [hash(change1)], ops: [
        {action: 'del', obj: `1@${actor}`, key: 'wrens', pred: [`2@${actor}`]},
        {action: 'set', obj: `1@${actor}`, key: 'sparrows', value: 15, pred: []}
      ]}
      const s1 = Backend.loadChanges(Backend.init(), [change1, change2].map(encodeChange))
      assert.deepStrictEqual(Backend.getPatch(s1), {
<<<<<<< HEAD
        version: 0, clock: {[actor]: 2}, deps: [hash(change2)], canUndo: false, canRedo: false, maxOp: 4,
=======
        version: 0, clock: {[actor]: 2}, deps: [hash(change2)],
>>>>>>> 536208b7
        diffs: {objectId: ROOT_ID, type: 'map', props: {birds: {[`1@${actor}`]: {
          objectId: `1@${actor}`, type: 'map', props: {sparrows: {[`4@${actor}`]: {value: 15}}}
        }}}}
      })
    })

    it('should create lists', () => {
      const actor = uuid()
      const change1 = {actor, seq: 1, startOp: 1, time: 0, deps: [], ops: [
        {action: 'makeList', obj: ROOT_ID, key: 'birds', pred: []},
        {action: 'set', obj: `1@${actor}`, key: '_head', insert: true, value: 'chaffinch', pred: []}
      ]}
      const s1 = Backend.loadChanges(Backend.init(), [encodeChange(change1)])
      assert.deepStrictEqual(Backend.getPatch(s1), {
<<<<<<< HEAD
        version: 0, clock: {[actor]: 1}, deps: [hash(change1)], canUndo: false, canRedo: false, maxOp: 2,
=======
        version: 0, clock: {[actor]: 1}, deps: [hash(change1)],
>>>>>>> 536208b7
        diffs: {objectId: ROOT_ID, type: 'map', props: {birds: {[`1@${actor}`]: {
          objectId: `1@${actor}`, type: 'list',
          edits: [{action: 'insert', index: 0}],
          props: {0: {[`2@${actor}`]: {value: 'chaffinch'}}}
        }}}}
      })
    })

    it('should include the latest state of a list', () => {
      const actor = uuid()
      const change1 = {actor, seq: 1, startOp: 1, time: 0, deps: [], ops: [
        {action: 'makeList', obj: ROOT_ID, key: 'birds', pred: []},
        {action: 'set', obj: `1@${actor}`, key: '_head',      insert: true, value: 'chaffinch', pred: []},
        {action: 'set', obj: `1@${actor}`, key: `2@${actor}`, insert: true, value: 'goldfinch', pred: []}
      ]}
      const change2 = {actor, seq: 2, startOp: 4, time: 0, deps: [hash(change1)], ops: [
        {action: 'del', obj: `1@${actor}`, key: `2@${actor}`, pred: [`2@${actor}`]},
        {action: 'set', obj: `1@${actor}`, key: `2@${actor}`, insert: true, value: 'greenfinch', pred: []},
        {action: 'set', obj: `1@${actor}`, key: `3@${actor}`, value: 'goldfinches!!', pred: [`3@${actor}`]}
      ]}
      const s1 = Backend.loadChanges(Backend.init(), [change1, change2].map(encodeChange))
      assert.deepStrictEqual(Backend.getPatch(s1), {
<<<<<<< HEAD
        version: 0, clock: {[actor]: 2}, deps: [hash(change2)], canUndo: false, canRedo: false, maxOp: 6,
=======
        version: 0, clock: {[actor]: 2}, deps: [hash(change2)],
>>>>>>> 536208b7
        diffs: {objectId: ROOT_ID, type: 'map', props: {birds: {[`1@${actor}`]: {
          objectId: `1@${actor}`, type: 'list',
          edits: [{action: 'insert', index: 0}, {action: 'insert', index: 1}],
          props: {0: {[`5@${actor}`]: {value: 'greenfinch'}}, 1: {[`6@${actor}`]: {value: 'goldfinches!!'}}}
        }}}}
      })
    })

    it('should handle nested maps in lists', () => {
      const actor = uuid()
      const change = {actor, seq: 1, startOp: 1, time: 0, deps: [], ops: [
        {action: 'makeList', obj: ROOT_ID, key: 'todos', pred: []},
        {action: 'makeMap', obj: `1@${actor}`, key: '_head', insert: true, pred: []},
        {action: 'set', obj: `2@${actor}`, key: 'title', value: 'water plants', pred: []},
        {action: 'set', obj: `2@${actor}`, key: 'done', value: false, pred: []}
      ]}
      const s1 = Backend.loadChanges(Backend.init(), [encodeChange(change)])
      assert.deepStrictEqual(Backend.getPatch(s1), {
<<<<<<< HEAD
        version: 0, clock: {[actor]: 1}, deps: [hash(change)], canUndo: false, canRedo: false, maxOp: 4,
=======
        version: 0, clock: {[actor]: 1}, deps: [hash(change)],
>>>>>>> 536208b7
        diffs: {objectId: ROOT_ID, type: 'map', props: {todos: {[`1@${actor}`]: {
          objectId: `1@${actor}`, type: 'list',
          edits: [{action: 'insert', index: 0}],
          props: {0: {[`2@${actor}`]: {
            objectId: `2@${actor}`, type: 'map', props: {
              title: {[`3@${actor}`]: {value: 'water plants'}},
              done:  {[`4@${actor}`]: {value: false}}
            }
          }}}
        }}}}
      })
    })

    it('should include Date objects at the root', () => {
      const now = new Date()
      const actor = uuid(), change = {actor, seq: 1, startOp: 1, time: 0, deps: [], ops: [
        {action: 'set', obj: ROOT_ID, key: 'now', value: now.getTime(), datatype: 'timestamp', pred: []}
      ]}
      const s1 = Backend.loadChanges(Backend.init(), [encodeChange(change)])
      assert.deepStrictEqual(Backend.getPatch(s1), {
<<<<<<< HEAD
        version: 0, clock: {[actor]: 1}, deps: [hash(change)], canUndo: false, canRedo: false, maxOp: 1,
=======
        version: 0, clock: {[actor]: 1}, deps: [hash(change)],
>>>>>>> 536208b7
        diffs: {objectId: ROOT_ID, type: 'map', props: {
          now: {[`1@${actor}`]: {value: now.getTime(), datatype: 'timestamp'}}
        }}
      })
    })

    it('should include Date objects in a list', () => {
      const now = new Date(), actor = uuid()
      const change = {actor, seq: 1, startOp: 1, time: 0, deps: [], ops: [
        {action: 'makeList', obj: ROOT_ID, key: 'list', pred: []},
        {action: 'set', obj: `1@${actor}`, key: '_head', insert: true, value: now.getTime(), datatype: 'timestamp', pred: []}
      ]}
      const s1 = Backend.loadChanges(Backend.init(), [encodeChange(change)])
      assert.deepStrictEqual(Backend.getPatch(s1), {
<<<<<<< HEAD
        version: 0, clock: {[actor]: 1}, deps: [hash(change)], canUndo: false, canRedo: false, maxOp: 2,
=======
        version: 0, clock: {[actor]: 1}, deps: [hash(change)],
>>>>>>> 536208b7
        diffs: {objectId: ROOT_ID, type: 'map', props: {list: {[`1@${actor}`]: {
          objectId: `1@${actor}`, type: 'list',
          edits: [{action: 'insert', index: 0}],
          props: {0: {[`2@${actor}`]: {value: now.getTime(), datatype: 'timestamp'}}}
        }}}}
      })
    })
  })
})<|MERGE_RESOLUTION|>--- conflicted
+++ resolved
@@ -19,11 +19,8 @@
       const s0 = Backend.init()
       const [s1, patch1] = Backend.applyChanges(s0, [encodeChange(change1)])
       assert.deepStrictEqual(patch1, {
-<<<<<<< HEAD
-        version: 1, clock: {[actor]: 1}, deps: [hash(change1)], canUndo: false, canRedo: false, maxOp: 1,
-=======
+        version: 1, clock: {[actor]: 1}, deps: [hash(change1)], maxOp: 1,
         version: 1, clock: {[actor]: 1}, deps: [hash(change1)],
->>>>>>> 536208b7
         diffs: {objectId: ROOT_ID, type: 'map', props: {
           bird: {[`1@${actor}`]: {value: 'magpie'}}
         }}
@@ -42,11 +39,8 @@
       const [s1, patch1] = Backend.applyChanges(s0, [encodeChange(change1)])
       const [s2, patch2] = Backend.applyChanges(s1, [encodeChange(change2)])
       assert.deepStrictEqual(patch2, {
-<<<<<<< HEAD
-        version: 2, clock: {[actor]: 2}, deps: [hash(change2)], canUndo: false, canRedo: false, maxOp: 2,
-=======
+        version: 2, clock: {[actor]: 2}, deps: [hash(change2)], maxOp: 2,
         version: 2, clock: {[actor]: 2}, deps: [hash(change2)],
->>>>>>> 536208b7
         diffs: {objectId: ROOT_ID, type: 'map', props: {
           counter: {[`1@${actor}`]: {value: 3, datatype: 'counter'}}
         }}
@@ -64,11 +58,7 @@
       const [s1, patch1] = Backend.applyChanges(s0, [encodeChange(change1)])
       const [s2, patch2] = Backend.applyChanges(s1, [encodeChange(change2)])
       assert.deepStrictEqual(patch2, {
-<<<<<<< HEAD
-        version: 2, clock: {111111: 1, 222222: 1}, deps: [hash(change2)], canUndo: false, canRedo: false, maxOp: 2,
-=======
-        version: 2, clock: {111111: 1, 222222: 1}, deps: [hash(change2)],
->>>>>>> 536208b7
+        version: 2, clock: {111111: 1, 222222: 1}, deps: [hash(change2)], maxOp: 2,
         diffs: {objectId: ROOT_ID, type: 'map', props: {
           bird: {'1@111111': {value: 'magpie'}, '2@222222': {value: 'blackbird'}}
         }}
@@ -87,11 +77,7 @@
       const [s1, patch1] = Backend.applyChanges(s0, [encodeChange(change1)])
       const [s2, patch2] = Backend.applyChanges(s1, [encodeChange(change2)])
       assert.deepStrictEqual(patch2, {
-<<<<<<< HEAD
-        version: 2, clock: {[actor]: 2}, deps: [hash(change2)], canUndo: false, canRedo: false, maxOp: 2,
-=======
-        version: 2, clock: {[actor]: 2}, deps: [hash(change2)],
->>>>>>> 536208b7
+        version: 2, clock: {[actor]: 2}, deps: [hash(change2)], maxOp: 2,
         diffs: {objectId: ROOT_ID, type: 'map', props: {bird: {}}}
       })
     })
@@ -105,11 +91,7 @@
       const s0 = Backend.init()
       const [s1, patch1] = Backend.applyChanges(s0, [encodeChange(change1)])
       assert.deepStrictEqual(patch1, {
-<<<<<<< HEAD
-        version: 1, clock: {[actor]: 1}, deps: [hash(change1)], canUndo: false, canRedo: false, maxOp: 2,
-=======
-        version: 1, clock: {[actor]: 1}, deps: [hash(change1)],
->>>>>>> 536208b7
+        version: 1, clock: {[actor]: 1}, deps: [hash(change1)], maxOp: 2,
         diffs: {objectId: ROOT_ID, type: 'map', props: {birds: {[`1@${actor}`]: {
           objectId: `1@${actor}`, type: 'map', props: {wrens: {[`2@${actor}`]: {value: 3}}}
         }}}}
@@ -129,11 +111,7 @@
       const [s1, patch1] = Backend.applyChanges(s0, [encodeChange(change1)])
       const [s2, patch2] = Backend.applyChanges(s1, [encodeChange(change2)])
       assert.deepStrictEqual(patch2, {
-<<<<<<< HEAD
-        version: 2, clock: {[actor]: 2}, deps: [hash(change2)], canUndo: false, canRedo: false, maxOp: 3,
-=======
-        version: 2, clock: {[actor]: 2}, deps: [hash(change2)],
->>>>>>> 536208b7
+        version: 2, clock: {[actor]: 2}, deps: [hash(change2)], maxOp: 3,
         diffs: {objectId: ROOT_ID, type: 'map', props: {birds: {[`1@${actor}`]: {
           objectId: `1@${actor}`, type: 'map', props: {sparrows: {[`3@${actor}`]: {value: 15}}}
         }}}}
@@ -149,11 +127,7 @@
       const s0 = Backend.init()
       const [s1, patch1] = Backend.applyChanges(s0, [encodeChange(change1)])
       assert.deepStrictEqual(patch1, {
-<<<<<<< HEAD
-        version: 1, clock: {[actor]: 1}, deps: [hash(change1)], canUndo: false, canRedo: false, maxOp: 2,
-=======
-        version: 1, clock: {[actor]: 1}, deps: [hash(change1)],
->>>>>>> 536208b7
+        version: 1, clock: {[actor]: 1}, deps: [hash(change1)], maxOp: 2,
         diffs: {objectId: ROOT_ID, type: 'map', props: {birds: {[`1@${actor}`]: {
           objectId: `1@${actor}`, type: 'list',
           edits: [{action: 'insert', index: 0}],
@@ -175,11 +149,7 @@
       const [s1, patch1] = Backend.applyChanges(s0, [encodeChange(change1)])
       const [s2, patch2] = Backend.applyChanges(s1, [encodeChange(change2)])
       assert.deepStrictEqual(patch2, {
-<<<<<<< HEAD
-        version: 2, clock: {[actor]: 2}, deps: [hash(change2)], canUndo: false, canRedo: false, maxOp: 3,
-=======
-        version: 2, clock: {[actor]: 2}, deps: [hash(change2)],
->>>>>>> 536208b7
+        version: 2, clock: {[actor]: 2}, deps: [hash(change2)], maxOp: 3,
         diffs: {objectId: ROOT_ID, type: 'map', props: {birds: {[`1@${actor}`]: {
           objectId: `1@${actor}`, type: 'list', edits: [],
           props: {0: {[`3@${actor}`]: {value: 'greenfinch'}}}
@@ -200,11 +170,7 @@
       const [s1, patch1] = Backend.applyChanges(s0, [encodeChange(change1)])
       const [s2, patch2] = Backend.applyChanges(s1, [encodeChange(change2)])
       assert.deepStrictEqual(patch2, {
-<<<<<<< HEAD
-        version: 2, clock: {[actor]: 2}, deps: [hash(change2)], canUndo: false, canRedo: false, maxOp: 3,
-=======
-        version: 2, clock: {[actor]: 2}, deps: [hash(change2)],
->>>>>>> 536208b7
+        version: 2, clock: {[actor]: 2}, deps: [hash(change2)], maxOp: 3,
         diffs: {objectId: ROOT_ID, type: 'map', props: {birds: {[`1@${actor}`]: {
           objectId: `1@${actor}`, type: 'list', props: {},
           edits: [{action: 'remove', index: 0}]
@@ -225,11 +191,7 @@
       const [s1, patch1] = Backend.applyChanges(s0, [encodeChange(change1)])
       const [s2, patch2] = Backend.applyChanges(s1, [encodeChange(change2)])
       assert.deepStrictEqual(patch2, {
-<<<<<<< HEAD
-        version: 2, clock: {[actor]: 2}, deps: [hash(change2)], canUndo: false, canRedo: false, maxOp: 3,
-=======
-        version: 2, clock: {[actor]: 2}, deps: [hash(change2)],
->>>>>>> 536208b7
+        version: 2, clock: {[actor]: 2}, deps: [hash(change2)], maxOp: 3,
         diffs: {objectId: ROOT_ID, type: 'map', props: {birds: {[`1@${actor}`]: {
           objectId: `1@${actor}`, type: 'list', edits: [
             {action: 'insert', index: 0}, {action: 'remove', index: 0}
@@ -254,13 +216,8 @@
       const [s2, patch2] = Backend.applyChanges(s1, [encodeChange(change2)])
       const [s3, patch3] = Backend.applyChanges(s2, [encodeChange(change3)])
       assert.deepStrictEqual(patch3, {
-<<<<<<< HEAD
         version: 3, clock: {[actor1]: 1, [actor2]: 2}, maxOp: 2,
-        deps: [hash(change1), hash(change3)].sort(), canUndo: false, canRedo: false,
-=======
-        version: 3, clock: {[actor1]: 1, [actor2]: 2},
-        deps: [hash(change1), hash(change3)].sort(),
->>>>>>> 536208b7
+        deps: [hash(change1), hash(change3)].sort(), 
         diffs: {objectId: ROOT_ID, type: 'map', props: {conflict: {
           [`1@${actor1}`]: {objectId: `1@${actor1}`, type: 'list'},
           [`1@${actor2}`]: {objectId: `1@${actor2}`, type: 'map', props: {sparrows: {[`2@${actor2}`]: {value: 12}}}}
@@ -276,11 +233,7 @@
       const s0 = Backend.init()
       const [s1, patch] = Backend.applyChanges(s0, [encodeChange(change)])
       assert.deepStrictEqual(patch, {
-<<<<<<< HEAD
-        version: 1, clock: {[actor]: 1}, deps: [hash(change)], canUndo: false, canRedo: false, maxOp: 1,
-=======
-        version: 1, clock: {[actor]: 1}, deps: [hash(change)],
->>>>>>> 536208b7
+        version: 1, clock: {[actor]: 1}, deps: [hash(change)], maxOp: 1,
         diffs: {objectId: ROOT_ID, type: 'map', props: {
           now: {[`1@${actor}`]: {value: now.getTime(), datatype: 'timestamp'}}
         }}
@@ -296,11 +249,7 @@
       const s0 = Backend.init()
       const [s1, patch] = Backend.applyChanges(s0, [encodeChange(change)])
       assert.deepStrictEqual(patch, {
-<<<<<<< HEAD
-        version: 1, clock: {[actor]: 1}, deps: [hash(change)], canUndo: false, canRedo: false, maxOp: 2,
-=======
-        version: 1, clock: {[actor]: 1}, deps: [hash(change)],
->>>>>>> 536208b7
+        version: 1, clock: {[actor]: 1}, deps: [hash(change)], maxOp: 2,
         diffs: {objectId: ROOT_ID, type: 'map', props: {list: {[`1@${actor}`]: {
           objectId: `1@${actor}`, type: 'list',
           edits: [{action: 'insert', index: 0}],
@@ -319,11 +268,7 @@
       const [s1, patch1] = Backend.applyLocalChange(s0, change1)
       const changes01 = Backend.getChanges(s1, []).map(decodeChange)
       assert.deepStrictEqual(patch1, {
-<<<<<<< HEAD
-        actor: '111111', seq: 1, version: 1, clock: {'111111': 1}, deps: [changes01[0].hash], canUndo: true, canRedo: false, maxOp: 1,
-=======
-        actor: '111111', seq: 1, version: 1, clock: {'111111': 1}, deps: [changes01[0].hash],
->>>>>>> 536208b7
+        actor: '111111', seq: 1, version: 1, clock: {'111111': 1}, deps: [changes01[0].hash], maxOp: 1,
         diffs: {objectId: ROOT_ID, type: 'map', props: {
           bird: {['1@111111']: {value: 'magpie'}}
         }}
@@ -409,13 +354,8 @@
       const [s3, patch3] = Backend.applyLocalChange(s2, local2)
       const changes23 = Backend.getChanges(s3, [changes12[0].hash]).map(decodeChange)
       assert.deepStrictEqual(patch3, {
-<<<<<<< HEAD
-        actor: '111111', seq: 2, version: 3, clock: {'111111': 2, '222222': 1}, maxOp: 2,
-        deps: [changes23[0].hash, hash(remote1)].sort(), canUndo: true, canRedo: false,
-=======
-        actor: '111111', seq: 2, version: 3, clock: {'111111': 2, '222222': 1},
-        deps: [changes23[0].hash, hash(remote1)].sort(),
->>>>>>> 536208b7
+        actor: '111111', seq: 2, version: 3, clock: {'111111': 2, '222222': 1}, 
+        deps: [changes23[0].hash, hash(remote1)].sort(), maxOp: 2,
         diffs: {objectId: ROOT_ID, type: 'map', props: {
           bird: {'2@222222': {value: 'magpie'}, '2@111111': {value: 'jay'}}
         }}
@@ -489,12 +429,8 @@
       const [s2, patch2] = Backend.applyLocalChange(s1, local2)
       const changes = Backend.getChanges(s2, []).map(decodeChange)
       assert.deepStrictEqual(patch2, {
-<<<<<<< HEAD
         actor: '111111', seq: 2, version: 2, clock: {'111111': 2},
-        deps: [changes[1].hash], canUndo: true, canRedo: false, maxOp: 3,
-=======
-        actor: '111111', seq: 2, version: 2, clock: {'111111': 2}, deps: [changes[1].hash],
->>>>>>> 536208b7
+        deps: [changes[1].hash], maxOp: 3,
         diffs: {objectId: ROOT_ID, type: 'map', props: {
           birds: {['1@111111']: {objectId: '1@111111', type: 'list',
             edits: [{action: 'insert', index: 0}, {action: 'remove', index: 0}],
@@ -527,11 +463,7 @@
       ]}
       const s1 = Backend.loadChanges(Backend.init(), [change1, change2].map(encodeChange))
       assert.deepStrictEqual(Backend.getPatch(s1), {
-<<<<<<< HEAD
-        version: 0, clock: {[actor]: 2}, deps: [hash(change2)], canUndo: false, canRedo: false, maxOp: 2,
-=======
-        version: 0, clock: {[actor]: 2}, deps: [hash(change2)],
->>>>>>> 536208b7
+        version: 0, clock: {[actor]: 2}, deps: [hash(change2)], maxOp: 2,
         diffs: {objectId: ROOT_ID, type: 'map', props: {
           bird: {[`2@${actor}`]: {value: 'blackbird'}}
         }}
@@ -547,12 +479,8 @@
       ]}
       const s1 = Backend.loadChanges(Backend.init(), [change1, change2].map(encodeChange))
       assert.deepStrictEqual(Backend.getPatch(s1), {
-<<<<<<< HEAD
         version: 0, clock: {111111: 1, 222222: 1},
-        deps: [hash(change1), hash(change2)].sort(), canUndo: false, canRedo: false, maxOp: 1,
-=======
-        version: 0, clock: {111111: 1, 222222: 1}, deps: [hash(change1), hash(change2)].sort(),
->>>>>>> 536208b7
+        deps: [hash(change1), hash(change2)].sort(), maxOp: 1,
         diffs: {objectId: ROOT_ID, type: 'map', props: {
           bird: {'1@111111': {value: 'magpie'}, '1@222222': {value: 'blackbird'}}
         }}
@@ -569,11 +497,7 @@
       ]}
       const s1 = Backend.loadChanges(Backend.init(), [change1, change2].map(encodeChange))
       assert.deepStrictEqual(Backend.getPatch(s1), {
-<<<<<<< HEAD
-        version: 0, clock: {[actor]: 2}, deps: [hash(change2)], canUndo: false, canRedo: false, maxOp: 2,
-=======
-        version: 0, clock: {[actor]: 2}, deps: [hash(change2)],
->>>>>>> 536208b7
+        version: 0, clock: {[actor]: 2}, deps: [hash(change2)], maxOp: 2,
         diffs: {objectId: ROOT_ID, type: 'map', props: {
           counter: {[`1@${actor}`]: {value: 3, datatype: 'counter'}}
         }}
@@ -593,11 +517,7 @@
       ]}
       const s1 = Backend.loadChanges(Backend.init(), [change1, change2, change3].map(encodeChange))
       assert.deepStrictEqual(Backend.getPatch(s1), {
-<<<<<<< HEAD
-        version: 0, clock: {[actor]: 3}, deps: [hash(change3)], canUndo: false, canRedo: false, maxOp: 3,
-=======
-        version: 0, clock: {[actor]: 3}, deps: [hash(change3)],
->>>>>>> 536208b7
+        version: 0, clock: {[actor]: 3}, deps: [hash(change3)], maxOp: 3,
         diffs: {objectId: ROOT_ID, type: 'map'}
       })
     })
@@ -614,11 +534,7 @@
       ]}
       const s1 = Backend.loadChanges(Backend.init(), [change1, change2].map(encodeChange))
       assert.deepStrictEqual(Backend.getPatch(s1), {
-<<<<<<< HEAD
-        version: 0, clock: {[actor]: 2}, deps: [hash(change2)], canUndo: false, canRedo: false, maxOp: 4,
-=======
-        version: 0, clock: {[actor]: 2}, deps: [hash(change2)],
->>>>>>> 536208b7
+        version: 0, clock: {[actor]: 2}, deps: [hash(change2)], maxOp: 4,
         diffs: {objectId: ROOT_ID, type: 'map', props: {birds: {[`1@${actor}`]: {
           objectId: `1@${actor}`, type: 'map', props: {sparrows: {[`4@${actor}`]: {value: 15}}}
         }}}}
@@ -633,11 +549,7 @@
       ]}
       const s1 = Backend.loadChanges(Backend.init(), [encodeChange(change1)])
       assert.deepStrictEqual(Backend.getPatch(s1), {
-<<<<<<< HEAD
-        version: 0, clock: {[actor]: 1}, deps: [hash(change1)], canUndo: false, canRedo: false, maxOp: 2,
-=======
-        version: 0, clock: {[actor]: 1}, deps: [hash(change1)],
->>>>>>> 536208b7
+        version: 0, clock: {[actor]: 1}, deps: [hash(change1)], maxOp: 2,
         diffs: {objectId: ROOT_ID, type: 'map', props: {birds: {[`1@${actor}`]: {
           objectId: `1@${actor}`, type: 'list',
           edits: [{action: 'insert', index: 0}],
@@ -660,11 +572,7 @@
       ]}
       const s1 = Backend.loadChanges(Backend.init(), [change1, change2].map(encodeChange))
       assert.deepStrictEqual(Backend.getPatch(s1), {
-<<<<<<< HEAD
-        version: 0, clock: {[actor]: 2}, deps: [hash(change2)], canUndo: false, canRedo: false, maxOp: 6,
-=======
-        version: 0, clock: {[actor]: 2}, deps: [hash(change2)],
->>>>>>> 536208b7
+        version: 0, clock: {[actor]: 2}, deps: [hash(change2)], maxOp: 6,
         diffs: {objectId: ROOT_ID, type: 'map', props: {birds: {[`1@${actor}`]: {
           objectId: `1@${actor}`, type: 'list',
           edits: [{action: 'insert', index: 0}, {action: 'insert', index: 1}],
@@ -683,11 +591,7 @@
       ]}
       const s1 = Backend.loadChanges(Backend.init(), [encodeChange(change)])
       assert.deepStrictEqual(Backend.getPatch(s1), {
-<<<<<<< HEAD
-        version: 0, clock: {[actor]: 1}, deps: [hash(change)], canUndo: false, canRedo: false, maxOp: 4,
-=======
-        version: 0, clock: {[actor]: 1}, deps: [hash(change)],
->>>>>>> 536208b7
+        version: 0, clock: {[actor]: 1}, deps: [hash(change)], maxOp: 4,
         diffs: {objectId: ROOT_ID, type: 'map', props: {todos: {[`1@${actor}`]: {
           objectId: `1@${actor}`, type: 'list',
           edits: [{action: 'insert', index: 0}],
@@ -708,11 +612,7 @@
       ]}
       const s1 = Backend.loadChanges(Backend.init(), [encodeChange(change)])
       assert.deepStrictEqual(Backend.getPatch(s1), {
-<<<<<<< HEAD
-        version: 0, clock: {[actor]: 1}, deps: [hash(change)], canUndo: false, canRedo: false, maxOp: 1,
-=======
-        version: 0, clock: {[actor]: 1}, deps: [hash(change)],
->>>>>>> 536208b7
+        version: 0, clock: {[actor]: 1}, deps: [hash(change)], maxOp: 1,
         diffs: {objectId: ROOT_ID, type: 'map', props: {
           now: {[`1@${actor}`]: {value: now.getTime(), datatype: 'timestamp'}}
         }}
@@ -727,11 +627,7 @@
       ]}
       const s1 = Backend.loadChanges(Backend.init(), [encodeChange(change)])
       assert.deepStrictEqual(Backend.getPatch(s1), {
-<<<<<<< HEAD
-        version: 0, clock: {[actor]: 1}, deps: [hash(change)], canUndo: false, canRedo: false, maxOp: 2,
-=======
-        version: 0, clock: {[actor]: 1}, deps: [hash(change)],
->>>>>>> 536208b7
+        version: 0, clock: {[actor]: 1}, deps: [hash(change)], maxOp: 2,
         diffs: {objectId: ROOT_ID, type: 'map', props: {list: {[`1@${actor}`]: {
           objectId: `1@${actor}`, type: 'list',
           edits: [{action: 'insert', index: 0}],
